--- conflicted
+++ resolved
@@ -149,13 +149,8 @@
     fn.__dict__ = copy.deepcopy(func.__dict__)
     if condition:
         setattr(
-<<<<<<< HEAD
             template_cls,
-            test_name,
-=======
-            CppWrapperTemplate,
             new_test_name,
->>>>>>> ce1a0757
             fn,
         )
 
