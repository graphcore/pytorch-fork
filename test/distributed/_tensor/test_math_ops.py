# Copyright (c) Meta Platforms, Inc. and affiliates
# Owner(s): ["oncall: distributed"]

import itertools

import torch

from torch.distributed._tensor import DeviceMesh, distribute_tensor
from torch.distributed._tensor.placement_types import Replicate, Shard
from torch.testing._internal.common_utils import run_tests
from torch.testing._internal.distributed._tensor.common_dtensor import (
    DTensorTestBase,
    skip_unless_torch_gpu,
    with_comms,
)


class DistMathOpsTest(DTensorTestBase):
    def linear_op_reductions(self, op_str):
        device_mesh = self.build_device_mesh()
        shard_spec = [Shard(0)]

        tensor = torch.randn(12, 8, 8)
        dtensor = distribute_tensor(tensor, device_mesh, shard_spec)

        op = getattr(tensor, op_str)
        op_dt = getattr(dtensor, op_str)

        keep_dim_or_not = [True, False, None]
        for dim in range(tensor.ndim):
            for keep_dim in keep_dim_or_not:
<<<<<<< HEAD
                args = (dim, keep_dim) if keep_dim is not None else (dim,)
                if op_str in ("max", "min"):
                    # min and max return a tuple when dim specified
                    dim_reduced_tensor, _ = op(*args)
                    dt_reduced, _ = op_dt(*args)
                else:
                    dim_reduced_tensor = op(*args)
                    dt_reduced = op_dt(*args)
                dt_dim_reduced_tensor = dt_reduced.redistribute(
                    device_mesh, [Replicate()] * device_mesh.ndim
                )
                self.assertEqual(dt_dim_reduced_tensor.to_local(), dim_reduced_tensor)

        full_reduced_tensor = op()
        dt_full_reduced = op_dt().redistribute(
            device_mesh, [Replicate()] * device_mesh.ndim
        )
        self.assertEqual(dt_full_reduced.to_local(), full_reduced_tensor)

    @with_comms
    def test_linear_op_reductions(self):
        for op_str in ("all", "sum", "prod", "max", "min"):
            self.linear_op_reductions(op_str)

    @with_comms
    @skip_unless_torch_gpu
    def test_mean(self):
        self.linear_op_reductions("mean")
=======
                sum_args = (dim, keep_dim) if keep_dim is not None else (dim,)
                dim_sumed_tensor = tensor_to_sum.sum(*sum_args)
                dt_dim_sumed_tensor = mat1.sum(*sum_args).full_tensor()
                self.assertEqual(dt_dim_sumed_tensor, dim_sumed_tensor)

        full_sumed_tensor = tensor_to_sum.sum()
        dt_sum = mat1.sum().full_tensor()
        self.assertEqual(dt_sum, full_sumed_tensor)
>>>>>>> a1ab22b8

    # TODO: forward test can be removed once test_softmax_with_bwd passes on CPU
    @with_comms
    def test_softmax_fwd(self):
        device_mesh = self.build_device_mesh()

        x = torch.rand(8, 12, 16, device=self.device_type)
        dims = range(3)  # used to convert -1 to the actual dim
        softmax_dims = [-1, 0, 1, 2]
        shard_dims = [-1, 0, 1, 2]
        test_list = list(itertools.product(softmax_dims, shard_dims))

        for softmax_dim, shard_dim in test_list:
            local_y = torch.nn.functional.softmax(
                x, dim=softmax_dim, dtype=torch.float32
            )
            dist_x = distribute_tensor(x, device_mesh, [Shard(shard_dim)])
            if dims[shard_dim] == dims[softmax_dim]:
                with self.assertRaisesRegex(
                    Exception, "Cannot run .* on sharding dimension!$"
                ):
                    dist_y = torch.nn.functional.softmax(
                        dist_x, dim=softmax_dim, dtype=torch.float32
                    )
            else:
                dist_y = torch.nn.functional.softmax(
                    dist_x, dim=softmax_dim, dtype=torch.float32
                )
                shard_dim = shard_dim + dist_y.ndim if shard_dim < 0 else shard_dim
                self.assertTrue(dist_y.placements[0].is_shard(dim=shard_dim))
                self.assertEqual(dist_y.full_tensor(), local_y)

    # TODO: get test_softmax_with_bwd pass on CPU
    # DTensor's _softmax_backward_data produces wrong result on CPU on certain dimension.
    # fail_on_cpu_list = [(0, -1), (1, -1)]
    @with_comms
    @skip_unless_torch_gpu
    def test_softmax_with_bwd(self):
        device_mesh = self.build_device_mesh()

        dims = range(3)  # used to convert -1 to the actual dim
        softmax_dims = [-1, 0, 1, 2]
        shard_dims = [-1, 0, 1, 2]
        test_list = list(itertools.product(softmax_dims, shard_dims))

        for params in test_list:
            softmax_dim, shard_dim = params
            x = torch.rand(8, 12, 16, device=self.device_type, requires_grad=True)
            self.assertTrue(x.requires_grad)
            local_y = torch.nn.functional.softmax(
                x, dim=softmax_dim, dtype=torch.float32
            ).sum()
            local_y.backward()

            dist_x = distribute_tensor(x, device_mesh, [Shard(shard_dim)])
            self.assertTrue(dist_x.requires_grad)
            if dims[softmax_dim] == dims[shard_dim]:
                with self.assertRaisesRegex(
                    Exception, "Cannot run .* on sharding dimension!$"
                ):
                    dist_softmax = dist_x.softmax(dim=softmax_dim)
            else:
                dist_softmax = dist_x.softmax(dim=softmax_dim)
                shard_dim = shard_dim + dist_x.ndim if shard_dim < 0 else shard_dim
                self.assertTrue(dist_softmax.placements[0].is_shard(dim=shard_dim))
                dist_y = dist_softmax.sum()
                dist_y = dist_y.redistribute(device_mesh, [Replicate()])
                self.assertEqual(dist_y.to_local(), local_y)
                self.assertIsNone(dist_x.grad)
                dist_y.backward()
                self.assertIsNotNone(dist_x.grad)
                self.assertEqual(dist_x.grad.full_tensor(), x.grad)

    @with_comms
    def test_full_shard_math_ops(self):
        mesh_shape = (2, self.world_size // 2)
        mesh = DeviceMesh(
            self.device_type,
            torch.arange(self.world_size).reshape(*mesh_shape),
        )
        global_tensor = torch.ones(4, 4)
        double_shard_tensor = distribute_tensor(
            global_tensor, mesh, [Shard(0), Shard(0)]
        )
        fully_shard_tensor = distribute_tensor(
            global_tensor, mesh, [Shard(0), Shard(1)]
        )

        # for op in [torch.add, torch.sub, torch.mul, torch.div]:
        for op in [torch.add, torch.sub, torch.mul, torch.div]:
            expect_rs = op(global_tensor, 2)
            actual_rs = op(double_shard_tensor, 2).redistribute(
                mesh, [Replicate(), Replicate()]
            )
            actual_local_res = actual_rs.to_local()
            self.assertEqual(actual_local_res, expect_rs)


if __name__ == "__main__":
    run_tests()<|MERGE_RESOLUTION|>--- conflicted
+++ resolved
@@ -29,7 +29,6 @@
         keep_dim_or_not = [True, False, None]
         for dim in range(tensor.ndim):
             for keep_dim in keep_dim_or_not:
-<<<<<<< HEAD
                 args = (dim, keep_dim) if keep_dim is not None else (dim,)
                 if op_str in ("max", "min"):
                     # min and max return a tuple when dim specified
@@ -58,16 +57,6 @@
     @skip_unless_torch_gpu
     def test_mean(self):
         self.linear_op_reductions("mean")
-=======
-                sum_args = (dim, keep_dim) if keep_dim is not None else (dim,)
-                dim_sumed_tensor = tensor_to_sum.sum(*sum_args)
-                dt_dim_sumed_tensor = mat1.sum(*sum_args).full_tensor()
-                self.assertEqual(dt_dim_sumed_tensor, dim_sumed_tensor)
-
-        full_sumed_tensor = tensor_to_sum.sum()
-        dt_sum = mat1.sum().full_tensor()
-        self.assertEqual(dt_sum, full_sumed_tensor)
->>>>>>> a1ab22b8
 
     # TODO: forward test can be removed once test_softmax_with_bwd passes on CPU
     @with_comms
