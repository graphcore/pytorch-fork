from functools import lru_cache
from itertools import chain
<<<<<<< HEAD
from typing import Callable, cast, Dict, List, Optional, Tuple, Union
=======
from typing import Callable, cast, Dict, List, Optional, Sequence
>>>>>>> a1ab22b8

import torch
from torch._ops import OpOverload
from torch._subclasses import FakeTensorMode
from torch.distributed._tensor.device_mesh import DeviceMesh
from torch.distributed._tensor.op_schema import (
    DTensorSpec,
    OpInfo,
    OpSchema,
    OpStrategy,
    OutputSharding,
    OutputSpecType,
    PlacementStrategy,
    RuntimeSchemaInfo,
    StrategyType,
    TupleStrategy,
)
from torch.distributed._tensor.placement_types import TensorMeta

aten = torch.ops.aten


class ShardingPropagator:
    def __init__(self) -> None:
        self.op_to_rules: Dict[OpOverload, Callable[[OpSchema], OutputSharding]] = {}
        self.op_strategy_funcs: Dict[
            OpOverload,
            Callable[[DeviceMesh, OpSchema], StrategyType],
        ] = {}
        # op map to save static argnum to decide to reuse sharding prop cache or re-run sharding prop
        self.op_to_schema_info: Dict[OpOverload, RuntimeSchemaInfo] = {}
        self.propagate_op_sharding = lru_cache(None)(self.propagate_op_sharding_non_cached)  # type: ignore[method-assign]

    def register_sharding_prop_rule(
        self,
        op_overload: OpOverload,
        rule_func: Callable[[OpSchema], OutputSharding],
        schema_info: Optional[RuntimeSchemaInfo] = None,
    ):
        """
        Register a sharding propagation rule for an operator.
        """
        self.op_to_rules[op_overload] = rule_func
        if schema_info is not None:
            self.op_to_schema_info[op_overload] = schema_info

    def register_op_strategy(
        self,
        op_overload: OpOverload,
        strategy_func: Callable[[DeviceMesh, OpSchema], StrategyType],
        schema_info: Optional[RuntimeSchemaInfo] = None,
    ):
        """
        Register a sharding strategy generator for an operator.
        """
        self.op_strategy_funcs[op_overload] = strategy_func
        if schema_info is not None:
            self.op_to_schema_info[op_overload] = schema_info

    def _propagate_tensor_meta(
        self, op_schema: OpSchema
    ) -> Union[None, TensorMeta, List[TensorMeta], Tuple[TensorMeta, ...]]:
        """
        Propagate the tensor metadata, it could either return a TensorMeta
        or a list/tuple of TensorMetas
        """
        # NOTE: We must call the tracing in fake tensor mode so that it
        # avoids materializing memory
        with FakeTensorMode():
            fake_args = op_schema.gen_fake_args()
            fake_kwargs = op_schema.gen_fake_kwargs()
            fake_out = op_schema.op(*fake_args, **fake_kwargs)

        if isinstance(fake_out, torch.Tensor):
            return TensorMeta(
                shape=fake_out.shape, stride=fake_out.stride(), dtype=fake_out.dtype
            )

        elif isinstance(fake_out, (tuple, list)):
            tensor_meta_list = []
            for fake_out_item in fake_out:
                if isinstance(fake_out_item, torch.Tensor):
                    tensor_meta_list.append(
                        TensorMeta(
                            shape=fake_out_item.shape,
                            stride=fake_out_item.stride(),
                            dtype=fake_out_item.dtype,
                        )
                    )
            return (
                tuple(tensor_meta_list)
                if isinstance(fake_out, tuple)
                else tensor_meta_list
            )
        else:
            # if fake is not a tensor or tuple of tensor, return as none
            return None

    def _wrap_output_spec_tensor_meta(
        self,
        op: OpOverload,
        output_spec: OutputSpecType,
        output_tensor_meta: Union[TensorMeta, List[TensorMeta], Tuple[TensorMeta, ...]],
    ) -> None:
        """
        Wrap the output_spec with the tensor metadata from the output.
        """

        if output_spec is not None:
            # Normalize
            output_spec = (  # type: ignore[no-redef]
                [output_spec]
                if isinstance(output_spec, DTensorSpec)
                else list(output_spec)
            )
            output_spec = cast(List[DTensorSpec], output_spec)
            output_tensor_meta = (  # type: ignore[no-redef]
                [output_tensor_meta]
                if isinstance(output_tensor_meta, TensorMeta)
                else list(output_tensor_meta)
            )

            # Validate lengths
            if len(output_spec) != len(output_tensor_meta):
                raise ValueError(
                    f"For the op {op.name()}, `output_spec` has {len(output_spec)} outputs which does not equal the "
                    f"number of op outputs {len(output_tensor_meta)}."
                )

            # Validate elements and wrap
            for i, (output_spec_i, output_tensor_meta_i) in enumerate(
                zip(output_spec, output_tensor_meta)
            ):
                if isinstance(output_spec_i, DTensorSpec):
                    assert isinstance(
                        output_tensor_meta_i, TensorMeta
                    ), f"ShardingPropagator error: output {i} does not have an associated TensorMeta"
                    output_spec_i.tensor_meta = output_tensor_meta_i

    def propagate(self, op_info: OpInfo) -> None:
        # We cannot use an lru cache if we know that inputs will have dynamic shapes,
        # because SymInts are not hashable.
        # This is generally ok because this only happens during tracing in torch.compile,
        # and tracing does not need to be as fast as eagermode DTensor usages.
        if op_info.schema.has_symints:
            output_sharding = self.propagate_op_sharding_non_cached(op_info.schema)
        else:
            output_sharding = self.propagate_op_sharding(op_info.schema)
        op_info.output_sharding = output_sharding

    def propagate_op_sharding_non_cached(self, op_schema: OpSchema) -> OutputSharding:
        """
        Propagate the sharding for an operator given the op_schema.
        """
        # special case op list, we don't need to propagate for local
        # scalar. TODO: figure out a better way to handle this
        skip_prop_list = {
            aten._local_scalar_dense.default,
            aten.equal.default,
            aten.is_same_size.default,
        }
        if op_schema.op in skip_prop_list:
            return OutputSharding(None, [op_schema])

        out_tensor_meta = self._propagate_tensor_meta(op_schema)

        def spec_to_strategy(spec: object) -> object:
            if isinstance(spec, DTensorSpec):
                return OpStrategy([PlacementStrategy(spec)])
            elif isinstance(spec, (list, tuple)) and isinstance(spec[0], DTensorSpec):
                # tensor list create tuple strategy
                tuple_strategy = [spec_to_strategy(s) for s in spec]
                tuple_strategy = cast(Sequence[StrategyType], tuple_strategy)
                return TupleStrategy(
                    tuple(tuple_strategy) if isinstance(spec, tuple) else tuple_strategy
                )
            else:
                return spec

        if op_schema.op in self.op_strategy_funcs:
            # generate op strategy for the op.
            mesh = None
            for arg in op_schema.args_schema:
                if isinstance(arg, DTensorSpec):
                    mesh = arg.mesh
                    break
                elif isinstance(arg, (list, tuple)) and isinstance(arg[0], DTensorSpec):
                    mesh = arg[0].mesh
                    break

            assert mesh is not None, f"Cannot find mesh for op {op_schema.op}"

            # swap the args spec with args strategies
            args_op_strategy = [spec_to_strategy(i) for i in op_schema.args_schema]

            kwargs_op_strategy = {
                k: spec_to_strategy(v) for k, v in op_schema.kwargs_schema.items()
            }

            # construct a new OpSchema on args for strategy based propagation
            strategy_schema: OpSchema = OpSchema(
                op=op_schema.op,
                args_schema=tuple(args_op_strategy),
                kwargs_schema=kwargs_op_strategy,
            )

            op_strategy = self.op_strategy_funcs[op_schema.op](mesh, strategy_schema)

            if isinstance(op_strategy, OpStrategy):
                # single Op strategy
                output_strategy = self._select_strategy(op_strategy)

                needs_redistribute = False
                expected_input_specs = []
                for idx, input_spec in enumerate(op_schema.args_spec):
                    desired_spec = (
                        output_strategy.output_spec
                        if output_strategy.input_specs is None
                        else output_strategy.input_specs[idx]
                    )
                    expected_input_specs.append(desired_spec)
                    if input_spec.placements != desired_spec.placements:
                        needs_redistribute = True

                suggestion_schema = None
                if needs_redistribute:
                    reshard_schema = OpSchema(
                        op_schema.op, tuple(expected_input_specs), {}
                    )
                    reshard_schema._inplace_rewrap_schema_suggestion(op_schema)
                    suggestion_schema = [reshard_schema]

                if op_schema.return_type_tuple_tensors():
                    # for ops return multiple tensors, make output spec return same spec
                    # returned from the op strategy
                    output_spec: OutputSpecType = tuple(
                        [
                            output_strategy.output_spec
                            for _ in range(len(op_schema.op._schema.returns))
                        ]
                    )
                else:
                    output_spec = output_strategy.output_spec

                output_sharding = OutputSharding(
                    output_spec,
                    suggestion_schema,
                    needs_redistribute=needs_redistribute,
                )
            elif isinstance(op_strategy, TupleStrategy):
                # tuple strategy output sharding
                out_spec_list = []
                for strategy in op_strategy.childs:
                    assert isinstance(strategy, OpStrategy)
                    output_strategy = self._select_strategy(strategy)
                    out_spec_list.append(output_strategy.output_spec)

                needs_redistribute = False
                suggestion_args: List[object] = []
                for arg in op_schema.args_schema:
                    if isinstance(arg, (list, tuple)) and isinstance(
                        arg[0], DTensorSpec
                    ):
                        expected_input_spec_list = []
                        for idx, arg_spec in enumerate(arg):
                            if arg_spec.placements != out_spec_list[idx].placements:
                                needs_redistribute = True
                            expected_input_spec_list.append(out_spec_list[idx])
                        suggestion_args.append(
                            tuple(expected_input_spec_list)
                            if isinstance(arg, tuple)
                            else expected_input_spec_list
                        )
                    elif isinstance(arg, DTensorSpec):
                        expected_input_spec = out_spec_list[0]
                        if arg.placements != expected_input_spec.placements:
                            needs_redistribute = True
                        suggestion_args.append(expected_input_spec)
                    else:
                        suggestion_args.append(arg)

                suggestion_schema = None
                if needs_redistribute:
                    reshard_schema = OpSchema(
                        op_schema.op, tuple(suggestion_args), op_schema.kwargs_schema
                    )
                    # reshard_schema._inplace_rewrap_schema_suggestion(op_schema)
                    suggestion_schema = [reshard_schema]

                output_sharding = OutputSharding(
                    tuple(out_spec_list) if out_tensor_meta is not None else None,
                    suggestion_schema,
                    needs_redistribute=needs_redistribute,
                )
            else:
                raise ValueError("Unsupported op strategy type")

            # associate the output sharding with the output tensor metadata
<<<<<<< HEAD
            self._wrap_output_spec_tensor_meta(
                op_schema.op, output_sharding.output_spec, out_tensor_meta
            )
=======
            if out_tensor_meta is not None:
                self._wrap_output_spec_tensor_meta(
                    output_sharding.output_spec, out_tensor_meta
                )
>>>>>>> a1ab22b8
            return output_sharding
        elif op_schema.op in self.op_to_rules:
            # propagate the sharding with rule
            sharding_prop_func = self.op_to_rules[op_schema.op]

            # step 1. there's sharding propagation rule, run
            # sharding propagation to get the output sharding
            try:
                output_sharding = sharding_prop_func(op_schema)
            except NotImplementedError as e:
                raise e
            except Exception as e:
                raise RuntimeError(
                    f"Sharding propagation failed on op {op_schema}.\n" f"Error: {e}"
                ) from e

            # step 2. if can't get output_spec from sharding
            # propagation (i.e. no rules apply for input
            # placements), we return the output sharding
            # with schema suggestions, which can be used to
            # decide how to do redistribute on inputs
            if output_sharding.output_spec is None:
                if output_sharding.schema_suggestions is None:
                    if output_sharding.failed_reason is not None:
                        raise RuntimeError(
                            f"Sharding propagation failed on op {op_schema}!"
                            f"Failed reason: {output_sharding.failed_reason}"
                        )
                else:
                    # we do auto redistribute on inputs if necessary
                    # to get an eligible input, which we will pick a
                    # schema suggestion base on the redistribute cost.
                    # For now we simply pick the first suggestion.
                    suggested_input_schema = output_sharding.schema_suggestions[0]
                    # run sharding propagation again with suggested schema
                    propagation_res = sharding_prop_func(suggested_input_schema)
                    # we set the output sharding with the new propagation result
                    # so that dispatching know both output_spec and schema_suggestions
                    # exist, which indicates a reshard is needed
                    output_sharding.output_spec = propagation_res.output_spec
                    output_sharding.needs_redistribute = True

            # associate the output sharding with the output tensor metadata
            self._wrap_output_spec_tensor_meta(
                op_schema.op, output_sharding.output_spec, out_tensor_meta
            )

            return output_sharding
        else:
            raise NotImplementedError(
                f"Operator {op_schema.op} does not have a sharding strategy registered."
            )

    def _select_strategy(self, strategy: OpStrategy) -> PlacementStrategy:
        if len(strategy.strategies) == 1:
            # short cut with only one possible strategy
            return strategy.strategies[0]

        strategy_costs: List[float] = []
        for strtg in strategy.strategies:
            assert (
                strtg.redistribute_cost is not None
            ), "must set redistribute cost each strategy!"
            redistribute_cost = sum(chain.from_iterable(strtg.redistribute_cost))
            strategy_costs.append(redistribute_cost)

        # for eager execution, we just select the one with the minimal redistribute cost
        return strategy.strategies[strategy_costs.index(min(strategy_costs))]<|MERGE_RESOLUTION|>--- conflicted
+++ resolved
@@ -1,10 +1,6 @@
 from functools import lru_cache
 from itertools import chain
-<<<<<<< HEAD
-from typing import Callable, cast, Dict, List, Optional, Tuple, Union
-=======
-from typing import Callable, cast, Dict, List, Optional, Sequence
->>>>>>> a1ab22b8
+from typing import Callable, cast, Dict, List, Optional, Tuple, Union, Sequence
 
 import torch
 from torch._ops import OpOverload
@@ -303,16 +299,9 @@
                 raise ValueError("Unsupported op strategy type")
 
             # associate the output sharding with the output tensor metadata
-<<<<<<< HEAD
             self._wrap_output_spec_tensor_meta(
                 op_schema.op, output_sharding.output_spec, out_tensor_meta
             )
-=======
-            if out_tensor_meta is not None:
-                self._wrap_output_spec_tensor_meta(
-                    output_sharding.output_spec, out_tensor_meta
-                )
->>>>>>> a1ab22b8
             return output_sharding
         elif op_schema.op in self.op_to_rules:
             # propagate the sharding with rule
