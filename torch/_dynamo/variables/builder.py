# mypy: ignore-errors

"""
This module contains classes and utilities for building variable trackers in Dynamo.
Variable trackers are used to convert Python values into symbolic representations
that can be traced and transformed during graph capture.

The key classes are:

- VariableBuilder: Handles source-tracked objects that need guards and proper
  reconstruction in the output graph. Used for inputs, module attributes, etc.

- SourcelessBuilder: Handles ephemeral objects created during tracing that don't
  need source tracking or guards. Used for temporary lists, intermediate values, etc.

Variable trackers enable Dynamo to track the flow of values through the program,
maintain guards for dynamic properties, and reconstruct values in the output graph.
The builders in this module handle converting Python values into appropriate
VariableTracker instances based on their type and usage context.
"""

import abc
import collections
import contextlib
import copy
import dataclasses
import enum
import functools
import inspect
import itertools
import logging
import math
import operator
import random
import re
import sys
import traceback
import types
import warnings
import weakref
from collections.abc import MutableMapping
from typing import Any, Callable, NamedTuple, Optional, TYPE_CHECKING, Union

import sympy

import torch
from torch import SymInt
from torch._dynamo.utils import (
    get_metrics_context,
    is_int_specialization_case,
    is_torch_sym,
    set_feature_use,
)
from torch._guards import TracingContext
from torch._higher_order_ops.torchbind import call_torchbind
from torch._ops import HigherOrderOperator
from torch._subclasses.fake_tensor import FakeTensor, is_fake, maybe_get_fake_mode
from torch._subclasses.meta_utils import is_sparse_any, safe_grad
from torch._utils_internal import justknobs_check
from torch.fx.experimental._backward_state import BackwardState
from torch.fx.experimental._dynamism import normalize_source_name
from torch.fx.experimental.symbolic_shapes import (
    _constrain_range_for_size,
    _nested_int_aware_sort,
    DimDynamic,
    RelaxedUnspecConstraint,
    StatefulSymbolicContext,
    SubclassSymbolicContext,
    SymbolicContext,
    SymIntSymbolicContext,
    TrackedFake,
)
from torch.fx.immutable_collections import immutable_dict, immutable_list
from torch.nn.utils._expanded_weights import ExpandedWeight
from torch.utils._python_dispatch import (
    is_traceable_wrapper_subclass,
    is_traceable_wrapper_subclass_type,
)
from torch.utils._sympy.value_ranges import ValueRanges
from torch.utils.weak import TensorWeakRef

from .. import config, graph_break_hints, mutation_guard, replay_record, trace_rules
from ..device_interface import get_registered_device_interfaces
from ..exc import InternalTorchDynamoError, raise_observed_exception, unimplemented_v2
from ..guards import GuardBuilder, install_guard, make_dupe_guard
from ..pgo import (
    auto_dynamic,
    auto_unset,
    FrameStateSizeEntry,
    InferStride,
    process_automatic_dynamic,
)
from ..side_effects import SideEffects
from ..source import (
    AttrProxySource,
    AttrSource,
    CallMethodItemSource,
    ChainedSource,
    ConstDictKeySource,
    ConvertIntSource,
    DictGetItemSource,
    DictSubclassGetItemSource,
    FloatTensorSource,
    GetItemSource,
    GradSource,
    is_constant_source,
    is_from_global_source,
    is_from_nonlocal_source,
    is_from_optimizer_source,
    is_from_unspecialized_nn_module_source,
    ListGetItemSource,
    LocalSource,
    NumpyTensorSource,
    OptimizerSource,
    RandomValueSource,
    Source,
    SubclassAttrListSource,
    TupleIteratorGetItemSource,
    UnspecializedBuiltinNNModuleSource,
    UnspecializedNNModuleSource,
)
from ..utils import (
    _extract_tensor_dict,
    build_checkpoint_variable,
    build_invoke_subgraph_variable,
    clone_input,
    common_constant_types,
    dict_keys,
    get_fake_value,
    get_items_from_dict,
    get_locals_to_steal,
    get_static_address_type,
    is_frozen_dataclass,
    is_function_or_wrapper,
    is_invoke_subgraph,
    is_lru_cache_wrapped_function,
    is_namedtuple,
    is_parameter_freezing,
    is_typing,
    is_utils_checkpoint,
    is_wrapper_or_member_descriptor,
    istype,
    namedtuple_fields,
    odict_values,
    proxy_args_kwargs,
    range_iterator,
    set_example_value,
    tensor_always_has_static_shape,
    tuple_iterator,
    tuple_iterator_getitem,
    tuple_iterator_len,
    unwrap_with_attr_name_if_wrapper,
    wrap_fake_exception,
)
from .base import (
    AttributeMutationNew,
    typestr,
    ValueMutationExisting,
    ValueMutationNew,
    VariableTracker,
    VariableTrackerMeta,
)
from .constant import ConstantVariable, EnumVariable
from .ctx_manager import (
    AutocastModeVariable,
    DynamoConfigPatchVariable,
    EventVariable,
    NullContextVariable,
    PreserveVersionContextVariable,
    StreamContextVariable,
    StreamVariable,
)
from .dicts import (
    ConstDictVariable,
    DefaultDictVariable,
    DictKeySetVariable,
    FrozensetVariable,
    MappingProxyVariable,
    SetVariable,
)
from .distributed import (
    DeviceMeshVariable,
    PlacementClassVariable,
    PlacementVariable,
    ProcessGroupVariable,
    WorldMetaClassVariable,
)
from .functions import (
    BuiltinMethodVariable,
    CollectionsNamedTupleFunction,
    CollectiveFunctionRewriteVariable,
    CreateTMADescriptorExperimentalVariable,
    CreateTMADescriptorStableVariable,
    FunctoolsPartialVariable,
    FunctoolsWrapsVariable,
    SysFunctionVariable,
    TracebackVariable,
    TritonKernelVariable,
    UserFunctionVariable,
    UserMethodVariable,
    WrapperUserFunctionVariable,
)
from .higher_order_ops import TorchHigherOrderOperatorVariable
from .iter import ItertoolsVariable
from .lazy import LazyVariableTracker
from .lists import (
    BaseListVariable,
    ListIteratorVariable,
    ListVariable,
    NamedTupleVariable,
    RangeVariable,
    SizeVariable,
    SliceVariable,
    TupleIteratorVariable,
    TupleVariable,
)
from .misc import (
    AutogradEngineVariable,
    AutogradFunctionContextVariable,
    AutogradFunctionVariable,
    ComptimeVariable,
    DebuggingVariable,
    DelayGraphBreakVariable,
    GetAttrVariable,
    GetSetDescriptorVariable,
    LambdaVariable,
    LoggingLoggerVariable,
    MethodWrapperVariable,
    NumpyDTypeVariable,
    NumpyTypeInfoVariable,
    NumpyVariable,
    PythonModuleVariable,
    RandomClassVariable,
    RandomVariable,
    RegexPatternVariable,
    SavedTensorBox,
    TorchVersionVariable,
    TypingVariable,
    WeakRefVariable,
)
from .nn_module import (
    FSDPManagedNNModuleVariable,
    UnspecializedBuiltinNNModuleVariable,
    UnspecializedNNModuleVariable,
)
from .optimizer import OptimizerVariable
from .script_object import TorchScriptObjectVariable
from .sdpa import SDPAParamsVariable
from .tensor import (
    NumpyNdarrayVariable,
    supported_const_comparison_op_values,
    SymNodeVariable,
    TensorSubclassVariable,
    TensorVariable,
    UnspecializedPythonVariable,
)
from .torch import (
    DispatchKeySetVariable,
    FuncTorchInterpreterVariable,
    TorchCtxManagerClassVariable,
    TorchInGraphFunctionVariable,
)
from .torch_function import (
    TensorWithTFOverrideVariable,
    torch_function_mode_stack_state_mgr,
    TorchFunctionModeVariable,
)
from .user_defined import (
    FrozenDataClassVariable,
    IntWrapperVariable,
    KeyedJaggedTensorVariable,
    MutableMappingVariable,
    SourcelessGraphModuleVariable,
    UserDefinedClassVariable,
    UserDefinedDictVariable,
    UserDefinedExceptionClassVariable,
    UserDefinedListVariable,
    UserDefinedObjectVariable,
    UserDefinedTupleVariable,
)


try:
    import numpy as np
except ModuleNotFoundError:
    np = None


if TYPE_CHECKING:
    from torch._dynamo.codegen import PyCodegen
    from torch._dynamo.symbolic_convert import InstructionTranslator


log = logging.getLogger(__name__)
static_inputs_log = torch._logging.getArtifactLogger(
    __name__, "cudagraph_static_inputs"
)


DimList = list


def safe_has_grad(t):
    with warnings.catch_warnings():
        warnings.filterwarnings("ignore", "The .grad attribute of a Tensor")
        return hasattr(t, "grad")


class _missing:
    pass


@dataclasses.dataclass
class GraphArg:
    source: Source
    # TODO: storing a SymInt here but not a FakeTensor is a pretty strange
    # thing to do.  Probably should have example (which stores an int) and
    # fake_example
    _example: Union[TensorWeakRef, torch.SymInt]
    # When True, this indicates that this GraphArg is a Python quantity (e.g.,
    # a float or int) which we pass to the FX graph as a Tensor.  This
    # controls how we codegen calls into the Dynamo graph: we will call
    # torch.as_tensor on the quantity before passing it in.
    #
    # Note that we typically do not pass dynamic integers as tensors, because
    # they will most frequently just be used for size computation.  But this
    # is a policy decision that we can change our mind on; in particular, when
    # an int comes from a random number generator (e.g., random.randint), we
    # DO pass it as a tensor.
    #
    # It's also worth noting that our current tracing rules for
    # pass_arg_as_tensor as subtly broken: we just pun the variable as a
    # 0d scalar Tensor and pray that the semantics are the same.  Which they
    # often are, but not necessarily.  ezyang(May 2024) plans to fix this
    # soon.
    pass_arg_as_tensor: bool
    fake_tensor: Optional[torch._subclasses.fake_tensor.FakeTensor]
    # UnspecializedPythonVariable often masquerades as a tensor.
    # We MUST NOT generate shape guard code
    # that actually tries to access tensor properties on these values.
    # is_tensor lets us tell if this graph arg actually is a tensor
    # or not.
    is_tensor: bool = True
    # Sometimes, the Tensor we pass to example is freshly allocated (smh).
    # Then we cannot only keep a weak reference to it.  This lets you
    # stash a strong reference too.
    example_strong_ref: Optional[torch.Tensor] = None

    @property
    def example(self):
        if isinstance(self._example, TensorWeakRef):
            r = self._example()
            assert r is not None
            return r
        else:
            return self._example

    def __post_init__(self):
        if isinstance(self._example, torch.Tensor):
            self._example = TensorWeakRef(self._example)
            assert is_fake(self.fake_tensor)

    def reconstruct(self, codegen: "PyCodegen"):
        codegen(self.source)

    def erase(self):
        self._example = None
        self.example_strong_ref = None

    def __eq__(self, other):
        return self.source.name() == other.source.name()


class BackwardStateGraphArg(GraphArg):
    def __init__(self) -> None:
        super().__init__(
            source=None,
            _example=BackwardState(),
            pass_arg_as_tensor=False,
            fake_tensor=None,
            is_tensor=False,
        )

    def reconstruct(self, codegen: "PyCodegen"):
        assert codegen.tx.output.backward_state_var
        codegen.add_push_null(
            lambda: codegen.load_import_from(BackwardState.__module__, "BackwardState")
        )
        codegen.call_function(0, False)
        codegen.dup_top()
        codegen.store(codegen.tx.output.backward_state_var)


# All class-based iterators in itertools
# NOTE: use id() because some objects are not hashable, it will raise error during lookup
ITERTOOLS_TYPE_IDS: frozenset[int] = frozenset(
    id(member)
    for name, member in vars(itertools).items()
    if not name.startswith("_") and inspect.isclass(member)
)
# Will be updated later in substitute_in_graph in torch/_dynamo/polyfills/itertools.py
ITERTOOLS_POLYFILLED_TYPE_IDS: set[int] = set()

# Capture fn pointer at import time
# This is to guard against trying to mark the iterated tensors
# as static in case user overrides fn ptr
og_module_named_buffers_fn_ptr = torch.nn.Module.named_buffers
og_module_named_parameters_fn_ptr = torch.nn.Module.named_parameters


class VariableBuilder:
    """Wrap a python value in a VariableTracker() instance"""

    def __init__(
        self,
        tx,
        source: Source,
    ) -> None:
        assert source is not None, (
            "Consider SourcelessBuilder for ephemeral objects, usually objects created locally."
        )
        assert TracingContext.try_get() is not None, "Expected active TracingContext"
        super().__init__()
        self.tx = tx
        self.source = source
        self.name = source.name()

    def __call__(self, value):
        if value in self.tx.output.side_effects:
            side_effect_result = self.tx.output.side_effects[value]
            dup_guard = make_dupe_guard(self.source, side_effect_result.source)
            if dup_guard:
                self.install_guards(dup_guard)
            return side_effect_result

        cached_vt = self.tx.output.variable_tracker_cache.lookup(value, self.source)
        if cached_vt:
            return cached_vt

        vt = self._wrap(value)

        if vt.source is None:
            vt.source = self.source

        if (
            self._can_lift_attrs_to_inputs(vt)
            and value not in self.tx.output.side_effects
            and not is_wrapper_or_member_descriptor(value)
        ):
            vt = self.tx.output.side_effects.track_object_existing(value, vt)

        self.tx.output.variable_tracker_cache.add(value, self.source, vt)
        return vt

    def _can_lift_attrs_to_inputs(self, vt):
        return type(vt) in {
            TensorVariable,
            TensorWithTFOverrideVariable,
            UserDefinedObjectVariable,
            NumpyNdarrayVariable,
        }

    def get_source(self):
        return self.source

    def install_guards(self, *guards):
        source = self.get_source()
        try:
            tmp = [source.make_guard(guard) for guard in guards]
        except NotImplementedError:
            return None
        install_guard(*tmp, skip=1)
        return {}

    @classmethod
    def _type_dispatch(cls):
        return cls._type_dispatch_impl(config.trace_numpy)

    @classmethod
    @functools.cache
    def _type_dispatch_impl(cls, trace_numpy):
        # NB: Careful not to close over self to avoid ref cycle from lru_cache
        entries = [
            (
                (
                    torch.Tensor,
                    torch.nn.Parameter,
                    torch._subclasses.FakeTensor,
                    torch._subclasses.functional_tensor.FunctionalTensor,
                ),
                cls.wrap_tensor,
            ),
            (
                (tuple, list, odict_values, collections.deque, torch.Size),
                cls.wrap_listlike,
            ),
            (tuple_iterator, cls.wrap_tuple_iterator),
            (range_iterator, cls.wrap_range_iterator),
            ((slice, range), cls.wrap_slice_range),
            (tuple(common_constant_types), cls.wrap_literal),
            (re.Pattern, cls.wrap_regex_pattern),
            (weakref.ReferenceType, cls.wrap_weakref),
            (torch.utils.hooks.RemovableHandle, cls.wrap_removable_handle),
            (torch.jit.ScriptFunction, cls.wrap_jit_function),
            (types.MappingProxyType, cls.wrap_mapping_proxy),
        ]

        if trace_numpy and np:
            entries.append((np.ndarray, cls.wrap_numpy_ndarray))

        result = {}
        for ts, fn in entries:
            for t in ts if isinstance(ts, tuple) else (ts,):
                assert t not in result
                result[t] = fn

        return result

    def wrap_regex_pattern(self, value: re.Pattern):
        # TODO(jansel): something like a REPR_MATCH might be more robust here
        self.install_guards(GuardBuilder.ID_MATCH)
        return RegexPatternVariable(value)

    def wrap_weakref(self, value: weakref.ReferenceType):
        self.install_guards(GuardBuilder.TYPE_MATCH)
        return WeakRefVariable.build(self.tx, value, source=self.source)

    def wrap_removable_handle(self, value):
        # This means that the removable handle was created in some other frame.
        # Our current infra requires the hook to be registered and removed in
        # the same frame. So graph break.
        # Related test - PYTORCH_TEST_WITH_DYNAMO=1 python test/test_autograd.py -k TestAutograd.test_hooks
        unimplemented_v2(
            gb_type="Attempted to represent unregistered RemovableHandle",
            context="",
            explanation="Dynamo attempted to build a representation of a torch.utils.hooks.RemovableHandle, "
            "which is not supported. This happens because the RemovableHandle was created in another frame.",
            hints=[],
        )

    def wrap_jit_function(self, value):
        self.install_guards(GuardBuilder.TYPE_MATCH)
        return WrapperUserFunctionVariable(
            value, "_torchdynamo_inline", source=self.source
        )

    def wrap_mapping_proxy(self, value):
        self.install_guards(GuardBuilder.TYPE_MATCH)
        # This might be suboptimal compared to dict guards. But mappingproxy is
        # not very common, so its ok to guard on all keys.
        self.install_guards(GuardBuilder.MAPPING_KEYS_CHECK)
        all_const = all(ConstantVariable.is_literal(k) for k in value.keys())

        if not all_const:
            unimplemented_v2(
                gb_type="non-const keys in mappingproxy",
                context=f"non-const keys: {[k for k in value.keys() if not ConstantVariable.is_literal(k)]}",
                explanation="Dynamo expects mappingproxy keys to be constants.",
                hints=[
                    "Ensure your mappingproxy keys are constants (e.g. int, float, strings)",
                ],
            )

        def build_key_value(k, v):
            key = ConstantVariable.create(k)
            source_key = k

            source_value = GetItemSource(self.get_source(), source_key)
            res_value = LazyVariableTracker.create(v, source_value)

            return key, res_value

        items = dict(build_key_value(k, v) for k, v in value.items())

        # Create a dict_vt to be used in the mapping proxy variable
        dict_vt = ConstDictVariable(items, source=None)
        result = MappingProxyVariable(dict_vt, source=self.source)
        return self.tx.output.side_effects.track_mutable(value, result)

    @classmethod
    @functools.cache
    def _id_dispatch(
        cls,
    ) -> dict[int, Callable[["VariableBuilder", Any], VariableTracker]]:
        from ..comptime import comptime

        entries = [
            (comptime, lambda self, value: ComptimeVariable()),
            (
                dataclasses.fields,
                lambda self, value: LambdaVariable(
                    _dataclasses_fields_lambda,
                    source=self.source,
                    **self.install_guards(GuardBuilder.FUNCTION_MATCH),
                ),
            ),
            (torch.__version__, lambda self, value: TorchVersionVariable()),
        ]

        result = {}
        for ts, fn in entries:
            for t in ts if isinstance(ts, (tuple, list)) else (ts,):
                assert t not in result
                result[id(t)] = fn

        return result

    def _wrap(self, value):
        # import here to avoid circular dependencies
<<<<<<< HEAD
        from torch.utils._triton import has_triton_package, has_triton_tma
=======
        from torch.utils._triton import (
            has_triton,
            has_triton_experimental_host_tma,
            has_triton_tensor_descriptor_host_tma,
        )
>>>>>>> d6ee5144

        from ..decorators import DynamoConfigPatchProxy

        if has_triton_package():
            from triton.runtime.autotuner import Autotuner
            from triton.runtime.jit import JITFunction
        else:

            class JITFunction:
                pass

            class Autotuner:
                pass

        # default implementations, in case we don't have triton (or the wrong triton version)
        def create_1d_tma_descriptor():
            pass

        def create_2d_tma_descriptor():
            pass

        class TensorDescriptor:
            @staticmethod
            def from_tensor():
                pass

        if has_triton_experimental_host_tma():
            from triton.tools.experimental_descriptor import (  # noqa: F811
                create_1d_tma_descriptor,
                create_2d_tma_descriptor,
            )
        if has_triton_tensor_descriptor_host_tma():
            from triton.tools.tensor_descriptor import TensorDescriptor  # noqa: F811

        # Handle exact type() match
        type_dispatch = self._type_dispatch().get(type(value))
        if type_dispatch is not None:
            return type_dispatch(self, value)

        # Handle exact id() match
        id_dispatch = self._id_dispatch().get(id(value))
        if id_dispatch is not None:
            return id_dispatch(self, value)

        # Everything else (NB: order matters!)
        if (
            isinstance(value, torch.Tensor)
            and type(value)
            not in (
                # These torch-native subclasses have overly restrictive
                # `__torch_function__` which prevents Dynamo from reading their
                # tensor attributes like `is_nested` or calling methods like
                # `_is_view`.
                torch.nn.parameter.UninitializedBuffer,
                torch.nn.parameter.UninitializedParameter,
                ExpandedWeight,
            )
            and type(value) not in config.nontraceable_tensor_subclasses
        ):
            if type(value).__torch_dispatch__ is torch.Tensor.__torch_dispatch__:
                # This case it's either tensor or subclass with default
                # torch_dispatch (they might override torch_function or not),
                # and we can always trace into them.
                return self.wrap_tensor(value)
            elif is_traceable_wrapper_subclass(value):
                # For non-default torch_dispatch, we have more requirements.
                return self.wrap_tensor(value)

        if is_namedtuple(value):
            self.install_guards(GuardBuilder.SEQUENCE_LENGTH)
            output = [
                LazyVariableTracker.create(
                    getattr(value, name),
                    source=AttrSource(self.source, name),
                )
                for name in namedtuple_fields(type(value))
            ]
            result = NamedTupleVariable(
                output, tuple_cls=type(value), source=self.source
            )
            return result
        elif istype(value, (dict, collections.defaultdict, collections.OrderedDict)):
            self.install_guards(GuardBuilder.TYPE_MATCH)
            all_const = all(ConstantVariable.is_literal(k) for k in value.keys())

            # For all_const, we don't have to guard on anything yet. We guard on
            # keys lazily by adding a dict_getitem entry for each accessed key.
            # For cases where we need to guard on all keys, we lazily put guards
            # during the dict call_method (check dicts.py)
            if not all_const:
                # Guard on the key order
                # This is not ideal, i.e., there is no need to guard on the key
                # order. But we guard on the key order because of the complexity
                #
                # 1) For non-constant objects, we can't save the key in the
                # guard context because it can be memory heavy. We can add
                # weakrefs but this complicates the accesses.
                #
                # 2) For non-constant objects, we also have to guard on the keys
                # (like TENSOR_MATCH on tensor). We might also have guards on
                # the attributes of the keys (like tensor.grad). To make this
                # work in tree strucutre is complicated.
                #
                # So, instead we guard on the key order. While guarding on key
                # order, we just save the indices and use it to access keys and
                # values. Indices are cheap to save.
                self.tx.output.guard_on_key_order.add(self.source)

            # We need all the keys to be hashable. We do this within the
            # _HashableTracker class in dicts.py
            def build_key_value(i, k, v):
                base = self.get_source()
                if all_const:
                    key = ConstantVariable.create(k)
                    source_key = k
                else:
                    source_key = ConstDictKeySource(base, i)
                    key = LazyVariableTracker.create(k, source_key)
                source_value = DictGetItemSource(base, source_key)
                res_value = LazyVariableTracker.create(v, source_value)

                return key, res_value

            # Ensure that we call dict.keys and not value.keys (which can call
            # overridden keys method). In the C++ guards, we relied on
            # PyDict_Next to traverse the dictionary, which uses the internal
            # data structure and does not call the overridden keys method.
            result = dict(
                build_key_value(i, k, v)
                for i, (k, v) in enumerate(get_items_from_dict(value))
            )

            if istype(value, collections.defaultdict):
                factory_source = AttrSource(self.source, "default_factory")
                result = DefaultDictVariable(
                    result,
                    type(value),
                    default_factory=VariableBuilder(self.tx, factory_source)(
                        value.default_factory
                    ),
                    source=self.source,
                )
            else:
                result = ConstDictVariable(
                    result, user_cls=type(value), source=self.source
                )

            return self.tx.output.side_effects.track_mutable(value, result)
        elif isinstance(value, torch.nn.Module):
            return self.wrap_module(value)
        elif ConstantVariable.is_literal(value):  # non-atomic literals
            return self.wrap_literal(value)
        elif isinstance(value, torch.overrides.TorchFunctionMode):
            var = TorchFunctionModeVariable(value, source=self.source)
            self.tx.output.side_effects.track_object_existing(value, var)
            return var
        elif istype(value, frozenset) and all(
            (
                # For DBR quantization, we could get a frozenset of torch funcs.
                (type(x) is types.BuiltinMethodType and x.__module__ == "torch")
                or
                # Another commonly used frozenset of types.
                x in torch.utils._pytree.BUILTIN_TYPES
            )
            for x in value
        ):
            # For the limited cases of frozenset here, we know the items won't
            # change across runs, so we can safely create sourceless VTs for
            # them and only guard on the frozenset id.
            # TODO support source for sets and remove the special logics here.
            items = [SourcelessBuilder.create(self.tx, v) for v in value]
            self.install_guards(GuardBuilder.ID_MATCH)
            return FrozensetVariable(items, source=self.source)
        elif isinstance(
            value, (enum.Enum, torch.DispatchKey, torch._C._functorch.TransformType)
        ):
            self.install_guards(GuardBuilder.ID_MATCH)
            return EnumVariable(value=value, source=self.source)
        elif DebuggingVariable.is_reorderable_logging_function(value):
            # Put this above builtin_callable so that print() can be handled
            # along with other builtin debugging functions
            self.install_guards(GuardBuilder.BUILTIN_MATCH)
            return DebuggingVariable(value, source=self.source)
        elif isinstance(value, logging.Logger):
            self.install_guards(GuardBuilder.FUNCTION_MATCH)
            return LoggingLoggerVariable(value, source=self.source)
        elif is_utils_checkpoint(value):
            return build_checkpoint_variable(source=self.source)
        elif is_invoke_subgraph(value):
            return build_invoke_subgraph_variable(source=self.source)
        elif isinstance(value, functools.partial):
            func_src = AttrSource(self.get_source(), "func")
            func_obj = VariableBuilder(self.tx, func_src)(value.func)

            args = []
            args_source = AttrSource(self.get_source(), "args")
            for i, arg in enumerate(value.args):
                args.append(
                    VariableBuilder(self.tx, GetItemSource(args_source, i))(arg)
                )

            keywords = {}
            keywords_source = AttrSource(self.get_source(), "keywords")
            for k, v in value.keywords.items():
                if not ConstantVariable.is_literal(k):
                    unimplemented_v2(
                        gb_type="functools.partial() with non-literal keyword",
                        context=f"non-literal keyword: {k}",
                        explanation="functools.partial() expects literal/string keywords",
                        hints=[*graph_break_hints.USER_ERROR],
                    )
                keywords[k] = VariableBuilder(
                    self.tx, DictGetItemSource(keywords_source, k)
                )(v)

            install_guard(
                self.get_source().make_guard(GuardBuilder.TYPE_MATCH),
                keywords_source.make_guard(GuardBuilder.DICT_KEYS_MATCH),
                args_source.make_guard(GuardBuilder.SEQUENCE_LENGTH),
            )
            return FunctoolsPartialVariable(func_obj, args, keywords)
        elif is_typing(value):
            # typing.List, typing.Mapping, etc.
            self.install_guards(GuardBuilder.ID_MATCH)
            return TypingVariable(
                value,
                source=self.source,
            )
        elif np is not None and isinstance(value, np.generic):
            # numpy array scalars: convert to 0D arrays
            return self.wrap_numpy_ndarray(np.asarray(value))
        elif trace_rules.is_numpy(value):
            assert np
            self.install_guards(
                GuardBuilder.FUNCTION_MATCH
                if callable(value)
                else GuardBuilder.TYPE_MATCH
            )
            return NumpyVariable(value, source=self.source)
        elif trace_rules.is_numpy_dtype(value):
            self.install_guards(GuardBuilder.ID_MATCH)
            return NumpyDTypeVariable(value, source=self.source)
        elif trace_rules.is_numpy_type_info(value):
            if isinstance(value, np.iinfo):
                self.install_guards(GuardBuilder.TYPE_MATCH)
                dt_source = AttrSource(self.source, "dtype")
                install_guard(dt_source.make_guard(GuardBuilder.ID_MATCH))
            else:
                self.install_guards(GuardBuilder.ID_MATCH)
            return NumpyTypeInfoVariable(value, source=self.source)
        # NB: These can't be put in type_dispatch, they have to run later
        elif CollectiveFunctionRewriteVariable.can_rewrite(value):
            self.install_guards(GuardBuilder.FUNCTION_MATCH)
            return CollectiveFunctionRewriteVariable.create(
                self.tx,
                value,
                source=self.source,
            )
        elif istype(value, torch.autograd.function.FunctionMeta):
            self.install_guards(GuardBuilder.FUNCTION_MATCH)
            return AutogradFunctionVariable(
                value,
                source=self.source,
            )
        elif isinstance(value, torch.autograd.function.FunctionCtx):
            actual_saved_tensors = None
            try:
                actual_saved_tensors = value.saved_tensors
            except RuntimeError:
                pass

            saved_tensors = []
            guards = [self.source.make_guard(GuardBuilder.TYPE_MATCH)]
            if isinstance(actual_saved_tensors, tuple):
                saved_tensors_source = AttrSource(self.source, "saved_tensors")
                guards.append(
                    saved_tensors_source.make_guard(GuardBuilder.SEQUENCE_LENGTH)
                )
                for i, v in enumerate(actual_saved_tensors):
                    saved_tensors.append(
                        VariableBuilder(
                            self.tx, GetItemSource(saved_tensors_source, i)
                        )(v)
                    )
            install_guard(*guards)

            return self.tx.output.side_effects.track_object_existing(
                value,
                AutogradFunctionContextVariable(
                    value,
                    source=self.source,
                    saved_tensors=SavedTensorBox(saved_tensors),
                ),
            )
        elif (
            isinstance(value, types.MethodType)
            and istype(
                getattr(value, "__self__", None), torch.autograd.function.FunctionMeta
            )
            and getattr(value, "__name__", "") == "apply"
            and value == getattr(value.__self__, "apply", None)
        ):
            # handle aliased autograd function `apply` calls
            self.install_guards(GuardBuilder.FUNCTION_MATCH)
            return GetAttrVariable(
                AutogradFunctionVariable(
                    value.__self__, source=AttrSource(self.source, member="__self__")
                ),
                "apply",
            )
        elif isinstance(value, torch._C._ImperativeEngine):
            self.install_guards(GuardBuilder.ID_MATCH)
            return AutogradEngineVariable(value, source=self.source)
        elif (
            value
            is torch._dynamo.external_utils.FakeCompiledAutogradEngine._exec_final_callbacks_stub
        ):
            self.install_guards(GuardBuilder.FUNCTION_MATCH)
            return LambdaVariable(
                lambda: UserFunctionVariable(
                    torch._dynamo.external_utils.FakeCompiledAutogradEngine.exec_final_callbacks,
                ).call_function(
                    self.tx,
                    (self.tx.output.side_effects.get_ca_final_callbacks_var(),),
                    {},
                )
            )
        elif isinstance(value, DynamoConfigPatchProxy):
            return DynamoConfigPatchVariable(value.changes)
        elif callable(value) and trace_rules.lookup_callable(value) is not None:
            if trace_rules.is_callable_allowed(value):
                self.tx.output.has_user_defined_allowed_in_graph = True
            return trace_rules.lookup_callable(value).create_with_source(
                value, source=self.source
            )
        elif np and isinstance(value, np.number):
            return self.wrap_unspecialized_primitive(value)
        elif isinstance(value, HigherOrderOperator):
            if value is torch._higher_order_ops.invoke_subgraph:
                unimplemented_v2(
                    gb_type="Attempted to wrap torch._higher_order_ops.invoke_subgraph",
                    context="",
                    explanation="Directly using invoke_subgraph is not supported. Use mark_compile_region",
                    hints=[],
                )
            self.install_guards(GuardBuilder.TYPE_MATCH, GuardBuilder.NAME_MATCH)
            return TorchHigherOrderOperatorVariable.make(value, source=self.source)
        elif isinstance(value, torch.cuda.StreamContext):
            self.install_guards(GuardBuilder.ID_MATCH)
            stream_source = AttrSource(self.source, "stream")
            stream_var = VariableBuilder(self.tx, stream_source)(value.stream)
            return StreamContextVariable.create(self.tx, stream_var)
        elif isinstance(value, torch.Stream):
            self.install_guards(GuardBuilder.ID_MATCH)
            stream_proxy = self.tx.output.create_proxy(
                "call_function",
                type(value),
                (),
                {
                    "stream_id": value.stream_id,
                    "device_index": value.device_index,
                    "device_type": value.device_type,
                },
            )
            set_example_value(stream_proxy.node, value)
            return StreamVariable(
                stream_proxy,
                value,
                value.device,
                source=self.source,
            )
        elif isinstance(value, (torch._C._SDPAParams)):
            self.install_guards(GuardBuilder.TYPE_MATCH)
            return SDPAParamsVariable.create(self.tx, value, self.source)
        elif isinstance(value, torch._functorch.pyfunctorch.FuncTorchInterpreter):
            self.install_guards(GuardBuilder.ID_MATCH)
            return FuncTorchInterpreterVariable(value)
        elif isinstance(value, torch.Event):
            self.install_guards(GuardBuilder.ID_MATCH)
            torch._dynamo.utils.store_user_object_weakref(value)
            event_proxy = self.tx.output.create_proxy(
                "call_function",
                torch._dynamo.utils.get_user_object_from_id,
                (id(value),),
                {},
            )
            set_example_value(event_proxy.node, value)
            return EventVariable(
                event_proxy,
                value,
                source=self.source,
            )
        elif (
            istype(value, contextlib.nullcontext)
            and inspect.getattr_static(value, "enter_result", None) is None
        ):
            self.install_guards(GuardBuilder.TYPE_MATCH)
            return NullContextVariable(source=self.source)
        elif KeyedJaggedTensorVariable.is_matching_object(value):
            self.install_guards(GuardBuilder.TYPE_MATCH)
            result = KeyedJaggedTensorVariable(value, source=self.source)
            # TODO: this doing it manually is bad
            return self.tx.output.side_effects.track_object_existing(value, result)
        elif isinstance(value, torch.optim.Optimizer):
            self.install_guards(GuardBuilder.ID_MATCH)
            self.source = OptimizerSource(self.source)
            return OptimizerVariable(value, source=self.source)
        elif isinstance(value, torch.DispatchKeySet):
            self.install_guards(GuardBuilder.DISPATCH_KEY_SET_MATCH)
            return DispatchKeySetVariable(value)
        elif WorldMetaClassVariable.is_group_member_type(value):
            return WorldMetaClassVariable(value, source=self.source)
        elif ProcessGroupVariable.is_process_group(value):
            self.install_guards(GuardBuilder.ID_MATCH)
            return ProcessGroupVariable(value, source=self.source)
        elif DeviceMeshVariable.is_device_mesh(value):
            # TODO: see if we need to add custom guard instead of a simple ID_MATCH
            self.install_guards(GuardBuilder.EQUALS_MATCH)
            return DeviceMeshVariable(value, source=self.source)
        elif PlacementClassVariable.is_placement_type(value):
            # TODO: see if we need to add custom guard instead of a simple ID_MATCH
            self.install_guards(GuardBuilder.ID_MATCH)
            return PlacementClassVariable(value, source=self.source)
        elif PlacementVariable.is_placement(value):
            # TODO: see if we need to add custom guard instead of a simple ID_MATCH
            self.install_guards(GuardBuilder.EQUALS_MATCH)
            return PlacementVariable(
                value,
                source=self.source,
            )
        elif (
            id(value) in ITERTOOLS_TYPE_IDS
            and id(value) not in ITERTOOLS_POLYFILLED_TYPE_IDS
        ):
            self.install_guards(GuardBuilder.FUNCTION_MATCH)
            return ItertoolsVariable(value, source=self.source)
        elif is_torch_sym(value):
            # Note: this doesn't handle nested symints.
            # For SymBool input, we re-use the infra for SymInt by simulating SymBool with a SymInt in dynamo.

            # Concretely,
            # 1. We create a SymInt in dynamo's shape_env, whose source is constructed as ConvertIntSource(self.source).
            # so that guards on the SymInts can be effectively applied on the original SymBool in user program.
            # 2. We create a SymBool based on the SymInt in dynamo's ShapeEnv. Because the original user program
            # depends on the value being a SymBool. This allows dynamo to interpret the user's program correctly.
            source = (
                self.source
                if isinstance(value, torch.SymInt)
                else ConvertIntSource(self.source)
            )
            if value.node.has_hint():
                new_symint = (
                    self.tx.output.shape_env.create_unspecified_symint_and_symbol(
                        int(value.node.hint),
                        source,
                        dynamic_dim=DimDynamic.DYNAMIC,
                    )
                )
            else:
                if isinstance(value, torch.SymBool):
                    # We need to create an unbacked symint to replace the unbacked symbool.
                    new_symint = self.tx.output.shape_env.create_unbacked_symint()
                else:
                    # TODO (yidi): we need to figure out a way to propagate the guards
                    # we accumulated when tracing the subggraph to outer shape_env. For normal symints,
                    # this is automatically done by evaluating the guards once but this
                    # will cause data-dependent error when we evaluate the outer unbacked symints.
                    # The test case that triggers this graph break is test_cond_unbacked_symint_closure
                    unimplemented_v2(
                        gb_type="Attempted to wrap unbacked SymInt",
                        context="",
                        explanation="Unbacked SymInt input is not supported yet.",
                        hints=[*graph_break_hints.SUPPORTABLE],
                    )

            sym_node_proxy = self.tx.output.root_tracer.create_graph_input(
                re.sub(r"[^a-zA-Z0-9]+", "_", self.name),
                type(new_symint),
                new_symint,
                source=source,
            )

            sym_node_proxy.node.meta["grapharg"] = GraphArg(
                source,
                new_symint,
                False,
                None,
                is_tensor=False,
                example_strong_ref=new_symint,
            )
            # We bind the new_symint to graph input.
            sym_expr = new_symint.node.expr
            assert isinstance(sym_expr, sympy.Symbol), (
                f"{sym_expr} is not a basic Symbol."
            )
            self.tx.output.tracked_fakes.append(TrackedFake(new_symint, source, None))

            tracing_symint = (
                new_symint if isinstance(value, torch.SymInt) else new_symint == 1
            )  # cast it back to symbool for tracing
            return SymNodeVariable(sym_node_proxy, tracing_symint)

        elif isinstance(value, (JITFunction, Autotuner)):
            self.install_guards(GuardBuilder.ID_MATCH)
            return TritonKernelVariable(
                value,
                None,  # No kernel idx provided
                None,  # No grid provided
                source=self.source,
            )
        elif value is create_1d_tma_descriptor:
            return CreateTMADescriptorExperimentalVariable(rank=1)
        elif value is create_2d_tma_descriptor:
            return CreateTMADescriptorExperimentalVariable(rank=2)
        elif value is TensorDescriptor.from_tensor:
            return CreateTMADescriptorStableVariable()
        elif isinstance(value, torch.amp.autocast_mode.autocast):
            self.install_guards(GuardBuilder.ID_MATCH)
            return AutocastModeVariable(
                target_values=[
                    value.device,
                    value.fast_dtype,
                    value._enabled,
                    value._cache_enabled,
                ],
                source=self.source,
            )
        elif TorchCtxManagerClassVariable.is_matching_cls(value):
            self.install_guards(GuardBuilder.FUNCTION_MATCH)
            return TorchCtxManagerClassVariable(value, source=self.source)
        elif inspect.getattr_static(value, "__script_if_tracing_wrapper", False):
            self.install_guards(GuardBuilder.TYPE_MATCH)
            return WrapperUserFunctionVariable(
                value, "__original_fn", source=self.source
            )
        elif is_lru_cache_wrapped_function(value):
            self.install_guards(GuardBuilder.TYPE_MATCH)
            return WrapperUserFunctionVariable(value, "__wrapped__", source=self.source)
        elif value is traceback.clear_frames:
            return TracebackVariable(source=self.source)
        elif value is sys.exc_info or (
            sys.version_info >= (3, 11) and value is sys.exception
        ):
            return SysFunctionVariable(value, source=self.source)
        elif is_function_or_wrapper(value) and inspect.getattr_static(
            value, "_torchdynamo_inline", False
        ):
            self.install_guards(GuardBuilder.TYPE_MATCH)
            return WrapperUserFunctionVariable(
                value, "_torchdynamo_inline", source=self.source
            )
        elif value is functools.wraps:
            self.install_guards(GuardBuilder.ID_MATCH)
            return FunctoolsWrapsVariable(value, source=self.source)
        elif value is collections.namedtuple:
            self.install_guards(GuardBuilder.ID_MATCH)
            return CollectionsNamedTupleFunction(value, source=self.source)
        elif isinstance(
            value, types.BuiltinMethodType
        ) and BuiltinMethodVariable.is_supported_builtin_method(value):
            self.install_guards(GuardBuilder.ID_MATCH)
            return BuiltinMethodVariable(value, source=self.source)
        elif is_function_or_wrapper(value):
            value, attr_name = unwrap_with_attr_name_if_wrapper(value)
            # For these wrappers, Dynamo points to the wrapped function,
            # so source needs to be updated as well.
            if attr_name is not None:
                self.source = AttrSource(self.source, attr_name)
            return trace_rules.lookup(value).create_with_source(
                value, source=self.source
            )
        elif value is random.Random:
            self.install_guards(GuardBuilder.ID_MATCH)
            return RandomClassVariable(source=self.source)
        elif istype(value, random.Random) and RandomVariable.is_supported_random_obj(
            value
        ):
            self.install_guards(GuardBuilder.TYPE_MATCH)
            result = RandomVariable(value, source=self.source)
            self.tx.output.side_effects.track_mutable(value, result)
            return result
        # Don't use istype, since some python modules are not subclasses of types.ModuleType directly.
        # E.g, type(torch.ops) -> <class 'torch._ops._Ops'>,
        # type(torch.backends.cudnn) -> <class 'torch.backends.cudnn.CudnnModule'>
        elif isinstance(value, (types.ModuleType, replay_record.DummyModule)):
            self.install_guards(GuardBuilder.FUNCTION_MATCH)
            result = PythonModuleVariable(
                value,
                source=self.source,
            )
            self.tx.output.side_effects.track_object_existing(value, result)
            return result
        elif isinstance(value, types.MethodType) and isinstance(
            value.__self__, (torch.nn.Module, torch.utils._pytree.TreeSpec)
        ):
            # don't let MethodTypes fall through to UserDefinedObject,
            # which doesn't support 'CALL_FUNCTION'

            # TODO(whc): Why do we limit this to methods on NNModules?
            # I don't have a good reason for this, but it preserves the existing behavior
            # for MBartForConditionalGeneration, which generates many graph breaks and OOMs otherwise.
            # I suspect we probably want to relax this check and dig deeper there.

            # In order to construct a MethodVariable in Dynamo, we start with an actual method obj from python,
            # but need to separately wrap its underlying `__func__` and its `self` argument.  We wrap `self` here
            # and then `__func__` gets wrapped inside UserMethodVariable.
            self_obj = VariableBuilder(
                self.tx, source=AttrSource(self.source, "__self__")
            )(value.__self__)
            assert self_obj and isinstance(self_obj, VariableTracker), (
                "Failed to produce a valid self obj"
            )
            self.install_guards(GuardBuilder.FUNCTION_MATCH)
            return UserMethodVariable(
                value.__func__,
                self_obj,
                source=self.source,
            )
        elif isinstance(value, types.GetSetDescriptorType):
            # GetSet descriptors are C functions attached to an attribute lookup
            # using PyGetSetDef. Python, on attribute lookup, can decide to
            # create a new object on the fly, and therefore the `id` of the
            # descriptors is not guaranteed to be same for different attribute
            # accesses. Since these are unlikely to change during the program
            # execution, we can skip guarding on them.
            return GetSetDescriptorVariable(value)
        elif isinstance(value, types.MethodWrapperType):
            # Method-wrappers are written in C, and they are not guaranteed to
            # return the same object on attribute lookup. Therefore, we cannot
            # insert a FUNCTION_MATCH guard here. method-wrappers are very
            # unlikely to change, so its ok to skip the guard here.
            return MethodWrapperVariable(value)
        elif issubclass(type(value), type) and issubclass(value, BaseException):
            # match user defined exceptions
            self.install_guards(GuardBuilder.ID_MATCH)
            return UserDefinedExceptionClassVariable(value)
        elif issubclass(type(value), type):
            if value in (
                torch.utils.hooks.BackwardHook,
                torch.nn.Parameter,
                torch.nn.Buffer,
            ):
                # TODO(jansel): combine this case with the one above
                return trace_rules.lookup(value).create_with_source(
                    value, source=self.source
                )
            if value is torch.autograd._unsafe_preserve_version_counter:
                self.install_guards(GuardBuilder.FUNCTION_MATCH)
                return PreserveVersionContextVariable.constructor(self.tx)
            if (
                # `value` must be a strict subclass of `torch.Tensor`
                issubclass(value, torch.Tensor)
                and value is not torch.Tensor
                # `TensorSubclassVariable` is not for subclass that overrides
                # `torch_dispatch`.
                and value.__torch_dispatch__ is torch.Tensor.__torch_dispatch__
                # `TensorSubclassVariable` would lead to construction of
                # `TensorWithTFOverrideVariable`, but we don't want that for
                # traceable wrapper subclasses (we wrap those subclass instances
                # into `TensorVariable`).
                and not is_traceable_wrapper_subclass_type(value)
            ):
                return TensorSubclassVariable(value, source=self.source)
            # This is a userdefined class, so install an ID_MATCH even if its a
            # global variable.
            self.install_guards(GuardBuilder.ID_MATCH)
            return UserDefinedClassVariable(
                value,
                source=self.source,
            )
        elif TorchScriptObjectVariable.is_matching_cls(type(value)):
            from ..source import (
                FlattenScriptObjectSource,
                ScriptObjectQualifiedNameSource,
            )

            if torch._library.fake_class_registry.tracing_with_real(value):
                proxy = self.tx.output.root_tracer.create_graph_input(
                    re.sub(r"[^a-zA-Z0-9]+", "_", self.name),
                    type(value),
                    value,
                    source=self.source,
                )

                # setting is_unspecialized=False to not insert a as_tensor call in reconstruct by default
                # seting example to be real value because these example values will be used
                # as example_inputs for user compiler.
                proxy.node.meta["grapharg"] = GraphArg(
                    self.source, value, False, None, False, value
                )
                return TorchScriptObjectVariable.create(
                    proxy,
                    value,
                    source=self.source,
                )

            # This exists to allow a smoother transition.
            # The implications are:
            # The script objects won't be tracked as proxies.
            # Methods on these objects won't show up in the graph.
            # The original script object might be mutated.
            if not hasattr(value, "__obj_flatten__"):
                return self.wrap_user_defined(value)

            # Install the guards on the fully qualified name of the script object
            LazyVariableTracker.realize_all(
                VariableBuilder(self.tx, ScriptObjectQualifiedNameSource(self.source))(
                    value._type().qualified_name()  # type: ignore[attr-defined]
                )
            )
            # Install the guards on the content of the script object by setting the source
            # to be FlattenScriptObjectSource, which calls __obj_flatten__() to get the contents.
            LazyVariableTracker.realize_all(
                VariableBuilder(self.tx, FlattenScriptObjectSource(self.source))(
                    value.__obj_flatten__()
                )
            )

            fake_script_obj = torch._library.fake_class_registry.maybe_to_fake_obj(
                self.tx.output.fake_mode, value
            )

            proxy = self.tx.output.root_tracer.create_graph_input(
                re.sub(r"[^a-zA-Z0-9]+", "_", self.name),
                type(value),
                fake_script_obj,
                source=self.source,
            )

            # setting is_unspecialized=False to not insert a as_tensor call in reconstruct by default
            # seting example to be real value because these example values will be used
            # as example_inputs for user compiler.
            proxy.node.meta["grapharg"] = GraphArg(
                self.source, value, False, None, False, fake_script_obj
            )
            return TorchScriptObjectVariable.create(
                proxy,
                fake_script_obj,
                source=self.source,
            )
        elif (
            isinstance(value, (dict, collections.OrderedDict))
            and type(value).__new__ is dict.__new__
        ):
            # Construct a dict_vt that will reside inside the UserDefinedDictVariable
            self.install_guards(GuardBuilder.TYPE_MATCH)
            self.install_guards(GuardBuilder.SEQUENCE_LENGTH)

            # Guard on the key order
            self.tx.output.guard_on_key_order.add(self.source)

            # We need all the keys to be hashable. We do this within the
            # _HashableTracker class in dicts.py
            def build_key_value(i, k, v):
                base = self.get_source()
                source_key = ConstDictKeySource(base, i)
                key = LazyVariableTracker.create(k, source_key)

                source_value = DictSubclassGetItemSource(base, source_key)
                res_value = LazyVariableTracker.create(v, source_value)

                return key, res_value

            # Ensure that we call dict.keys and not value.keys (which can call
            # overridden keys method). In the C++ guards, we relied on
            # PyDict_Next to traverse the dictionary, which uses the internal
            # data structure and does not call the overridden keys method.
            result = dict(
                build_key_value(i, k, v)
                for i, (k, v) in enumerate(get_items_from_dict(value))
            )

            dict_vt = ConstDictVariable(
                result,
                user_cls=(
                    collections.OrderedDict
                    if isinstance(value, collections.OrderedDict)
                    else dict
                ),
                mutation_type=ValueMutationExisting(),
                source=self.source,
            )
            # Force this to reconstruct on mutation to keep the reconstruction
            # bytecode simple
            dict_vt.should_reconstruct_all = True

            result = UserDefinedDictVariable(value, dict_vt=dict_vt, source=self.source)
            return self.tx.output.side_effects.track_object_existing(value, result)
        elif isinstance(value, tuple):
            self.install_guards(GuardBuilder.TYPE_MATCH)
            self.install_guards(GuardBuilder.SEQUENCE_LENGTH)

            # NB - Be careful in not triggering user code. Guards also work on
            # the underlying tuple data structure.
            output = [
                LazyVariableTracker.create(
                    tuple.__getitem__(value, i),
                    source=GetItemSource(self.get_source(), i),
                )
                for i in range(tuple.__len__(value))
            ]

            tuple_vt = TupleVariable(
                output, source=self.source, mutation_type=ValueMutationExisting()
            )
            result = UserDefinedTupleVariable(
                value, tuple_vt=tuple_vt, source=self.source
            )
            return self.tx.output.side_effects.track_object_existing(value, result)
        elif isinstance(value, list):
            self.install_guards(GuardBuilder.TYPE_MATCH)
            self.install_guards(GuardBuilder.SEQUENCE_LENGTH)

            # NB - Be careful in not triggering user code. Guards also work on
            # the underlying list data structure.
            output = [
                LazyVariableTracker.create(
                    list.__getitem__(value, i),
                    source=ListGetItemSource(self.get_source(), i),
                )
                for i in range(list.__len__(value))
            ]
            list_vt = ListVariable(
                output, source=self.source, mutation_type=ValueMutationExisting()
            )
            result = UserDefinedListVariable(value, list_vt=list_vt, source=self.source)
            return self.tx.output.side_effects.track_object_existing(value, result)
        elif issubclass(type(value), MutableMapping):
            self.install_guards(GuardBuilder.TYPE_MATCH)
            return MutableMappingVariable(value, source=self.source)
        elif is_frozen_dataclass(value):
            self.install_guards(GuardBuilder.TYPE_MATCH)
            result = FrozenDataClassVariable.create(self.tx, value, source=self.source)
            return self.tx.output.side_effects.track_object_existing(value, result)
        elif isinstance(value, dict_keys):
            if all(ConstantVariable.is_literal(k) for k in value):
                # If the dict_keys object is passed from outside the compile region, it must either be passed along with
                # the corresponding dict object or treated as a set (when only the keys are passed into the compiled region).
                # - If it is passed along with the dict, the dict object itself is already guarded.
                # - If only the dict_keys object is passed, we add EQUALS_MATCH and SEQUENCE_LENGTH guards
                #   to ensure it remains unchanged across multiple runs.
                items = [SourcelessBuilder.create(self.tx, v) for v in value]
                install_guard(
                    self.get_source().make_guard(GuardBuilder.SEQUENCE_LENGTH),
                    self.get_source().make_guard(GuardBuilder.EQUALS_MATCH),
                )
                return DictKeySetVariable(items, source=self.source)
            else:
                unimplemented_v2(
                    gb_type="non-const keys in dict_keys",
                    context=f"non-const keys: {[k for k in value if not ConstantVariable.is_literal(k)]}",
                    explanation="Dynamo expects dict_keys keys to be constants.",
                    hints=[
                        "Ensure your dict_keys keys are constants (e.g. int, float, strings)",
                    ],
                )
        elif IntWrapperVariable.is_matching_object(value):
            from torch.export.dynamic_shapes import _DimHintType

            if value.dynamism is None or value.dynamism.type == _DimHintType.STATIC:
                return self.wrap_symint(value.val)
            elif value.dynamism.type == _DimHintType.DYNAMIC:
                log.debug(
                    "%s marked %s via IntWrapper",
                    self.source.name(),
                    DimDynamic.DYNAMIC,
                )
                return self.wrap_symint(
                    value.val,
                    dynamism=DimDynamic.DYNAMIC,
                    context=SymIntSymbolicContext(
                        constraint=RelaxedUnspecConstraint(warn_only=False)
                    ),
                )
            elif value.dynamism.type == _DimHintType.AUTO:
                log.debug(
                    "%s marked %s via IntWrapper",
                    self.source.name(),
                    DimDynamic.DYNAMIC,
                )
                return self.wrap_symint(value.val, dynamism=DimDynamic.DYNAMIC)
            else:
                raise RuntimeError(f"Undefined dynamism {value.dynamism}")
        else:
            return self.wrap_user_defined(value)

    def wrap_user_defined(self, value: Any):
        self.install_guards(GuardBuilder.TYPE_MATCH)
        result = UserDefinedObjectVariable(value, source=self.source)
        if not SideEffects.cls_supports_mutation_side_effects(type(value)):
            # don't allow STORE_ATTR mutation with custom __setattr__
            return result
        return self.tx.output.side_effects.track_object_existing(value, result)

    def wrap_listlike(self, value: Union[tuple, list, odict_values, NamedTuple]):
        for item in value:
            if item is value:
                unimplemented_v2(
                    gb_type="list elements are pointing to the list itself",
                    context="",
                    explanation="Dynamo does not support lists whose items reference to itself",
                    hints=["Avoid using self referential list"],
                )

        if config.specialize_int and type(value) is torch.Size:
            self.install_guards(GuardBuilder.CONSTANT_MATCH)
            return ConstantVariable.create(value=value)

        # One can index a tensor with a list/tuple. Therefore, we need to
        # have a stricter match.
        self.install_guards(GuardBuilder.SEQUENCE_LENGTH)

        # Tuples are immutable objects, so we should mark its items static. This
        # avoids wrapping of tuple items as symints. This helps for nn module
        # attributes like conv2d strides, dilations.
        if (
            istype(value, tuple)
            and all(ConstantVariable.is_literal(item) for item in value)
            and self.source.guard_source().is_unspecialized_nn_module()
        ):
            self.install_guards(GuardBuilder.CONSTANT_MATCH)
            return TupleVariable([ConstantVariable.create(item) for item in value])

        output = [
            LazyVariableTracker.create(
                item,
                source=GetItemSource(self.get_source(), i),
            )
            for i, item in enumerate(value)
        ]

        maybe_gm = self.tx.output.local_scope.get("self")
        if isinstance(
            self.source, LocalSource
        ) and self.source.local_name in get_locals_to_steal(maybe_gm):
            # The input tensor list to dynamo from compiled autograd may contain activations
            # which are freed as they are used in inductor. Dynamo's default behavior is to
            # lift all tensors to the graph inputs, but this will cause dynamo to hold an
            # extra reference to the activation tensors and increase peak memory usage.
            # To allow freeing ASAP, we keep the list as graph argument to the dynamo output
            # graph, and unpack it locally.
            # e.g. instead of `def forward(self, L_inputs_0_, L_inputs_1_, ...):`, we have
            # `def forward(self, L_inputs_):`
            source = self.source
            assert isinstance(value, list)
            tensor_list_proxy = self.tx.output.root_tracer.create_graph_input(
                re.sub(r"[^a-zA-Z0-9]+", "_", self.name),
                type(value),
                value,
                source=source,
            )
            tensor_list_proxy.node.meta["steal_arg"] = True

            list_variable = wrap_fx_proxy_cls(
                target_cls=TensorVariable,
                tx=self.tx,
                proxy=tensor_list_proxy,
                example_value=value,
                subclass_type=None,
                source=source,
            )

            guards = []
            for i, tensor_variable in enumerate(list_variable.items):
                source_i = GetItemSource(base=source, index=i, index_is_slice=False)
                # access unpacked tensor from this list instead of from a lifted arg
                self.tx.output.input_source_to_var[source_i] = tensor_variable
                tensor_variable.proxy.node.meta["tensor_dict"] = _extract_tensor_dict(
                    value[i]
                )

                guard = functools.partial(
                    GuardBuilder.TENSOR_MATCH, value=TensorWeakRef(value[i])
                )
                guards.append(source_i.make_guard(guard))

            install_guard(*guards, skip=1)

            grapharg = GraphArg(
                source,
                value,
                pass_arg_as_tensor=False,
                fake_tensor=None,
                is_tensor=False,
            )
            tensor_list_proxy.node.meta["grapharg"] = grapharg

        result = BaseListVariable.cls_for_instance(value)(output, source=self.source)
        if istype(value, (list, collections.deque)):
            return self.tx.output.side_effects.track_mutable(value, result)
        return result

    def wrap_tuple_iterator(self, value: tuple_iterator):
        self.install_guards(GuardBuilder.TUPLE_ITERATOR_LEN)
        output = [
            VariableBuilder(self.tx, TupleIteratorGetItemSource(self.get_source(), i))(
                tuple_iterator_getitem(value, i)
            )
            for i in range(tuple_iterator_len(value))
        ]
        result = TupleIteratorVariable(output, source=self.source)
        return self.tx.output.side_effects.track_mutable(value, result)

    def wrap_range_iterator(self, value: range_iterator):
        self.install_guards(GuardBuilder.RANGE_ITERATOR_MATCH)
        # Get all the values from the range iterator; no need to install guards
        # on items since `RANGE_ITERATOR_MATCH` guarantees the same items.
        items = [ConstantVariable.create(v) for v in copy.deepcopy(value)]
        result = ListIteratorVariable(items, source=self.source)
        return self.tx.output.side_effects.track_mutable(value, result)

    def wrap_slice_range(self, value: Union[slice, range]):
        items = [
            VariableBuilder(self.tx, AttrSource(self.get_source(), k))(
                getattr(value, k)
            )
            for k in ("start", "stop", "step")
        ]
        self.install_guards(GuardBuilder.TYPE_MATCH)
        if isinstance(value, slice):
            return SliceVariable(items, source=self.source)
        else:
            return RangeVariable(items, source=self.source)

    def mark_static_input(self, value: torch.Tensor, guard: bool):
        from ..decorators import mark_static_address

        static_inputs_log.debug(
            "Marking static input %s, id: %s)", self.source.name(), id(value)
        )
        mark_static_address(value, guard=guard)

        # Check if we've seen this tensor before and update graph metadata if needed
        # As long as this runs before AOT this is sound
        if value in self.tx.output.side_effects:
            var = self.tx.output.side_effects[value]
            var.proxy.node.meta["tensor_dict"]["_dynamo_static_input_type"] = (
                value._dynamo_static_input_type
            )

    def wrap_module(self, value: torch.nn.Module):
        from ..eval_frame import OptimizedModule

        if len(value.__dict__) == 0:
            unimplemented_v2(
                gb_type="Uninitialized nn.Module",
                context=typestr(value),
                explanation=f"Attempted to trace an uninitialized nn.Module of type {typestr(value)}.",
                hints=[
                    *graph_break_hints.USER_ERROR,
                    "Ensure your nn.Module instance has called `super().__init__()`.",
                ],
            )
        if istype(value, OptimizedModule):
            # Check if the optimized module was disabled
            if inspect.getattr_static(value.forward, "_torchdynamo_disable", False):
                # This bytecode is mostly of kind LOAD_ATTR or LOAD_METHOD. If
                # we graph break here, Dynamo does not know how to create
                # continuation functions for such bytecodes. So, we delay the
                # graph break to CALL_FUNCTION.
                msg = inspect.getattr_static(
                    value.forward, "_torchdynamo_disable_msg", None
                )
                return DelayGraphBreakVariable(
                    source=self.source,
                    msg=f"Optimized `nn.Module` is wrapped with `torch.compiler.disable` (reason: {msg})",
                )

            self.install_guards(GuardBuilder.TYPE_MATCH)
            self.source = AttrSource(self.source, "_orig_mod")
            return self.wrap_module(value._orig_mod)

        if (
            isinstance(value, (torch.nn.RNN, torch.nn.GRU, torch.nn.LSTM))
            and not config.allow_rnn
        ):
            unimplemented_v2(
                gb_type="Attempted to wrap RNN, GRU, or LSTM",
                context=str(value),
                explanation="Dynamo does not support RNN, GRU, or LSTM.",
                hints=[*graph_break_hints.SUPPORTABLE],
            )

        if getattr(value, "_is_fsdp_managed_module", False):
            # See note [Dynamo treats FSDP wrapped modules as UnspecializedNNModule]
            # in fully_sharded_data_parallel.py for more information

            # we can't do this assert inside FSDP constructor,
            # since we don't know yet whether dynamo will be used
            if not getattr(value, "_fsdp_use_orig_params", False):
                unimplemented_v2(
                    gb_type="FSDP with use_orig_params=False",
                    context="",
                    explanation="Dynamo only supports FSDP with use_orig_params=True",
                    hints=[],
                )

            # Note on FSDP guarding
            # Eager FSDP already assumes (requires, but without enforcement)
            # that users don't mutate their model parameters/structure after
            # FSDP wrapping, because FSDP wouldn't notice or update its
            # FlatParams.
            #
            # Therefore, torch.compile can skip guarding on params or submodule
            # structure of fsdp_managed modules, by using FSDPNNModuleSource as
            # the guard source.  This behavior is gated on
            # config.skip_fsdp_guards.
            self.install_guards(GuardBuilder.TYPE_MATCH)
            result = FSDPManagedNNModuleVariable(value, source=self.get_source())
            if not SideEffects.cls_supports_mutation_side_effects(type(value)):
                # don't allow STORE_ATTR mutation with custom __setattr__
                return result
            return self.tx.output.side_effects.track_object_existing(value, result)
        elif mutation_guard.is_dynamic_nn_module(value, self.tx.export):
            # created dynamically, don't specialize on it

            # Note [Tracing a torch.compiled function]
            # when make_fx tracing a compiled function, we need
            if isinstance(value, torch.fx.experimental.proxy_tensor._AttrProxy):
                value = value.get_base()
                self.source = AttrProxySource(self.source)

            if torch._dynamo.config.inline_inbuilt_nn_modules:
                freezing = is_parameter_freezing()

                # Guard against the case where user may overwrite named parameters
                # / named buffers
                # NOTE: This is not likely to happen but worth guarding to avoid
                # exception
                if (
                    callable(value.named_parameters)
                    and value.named_parameters.__func__
                    is og_module_named_parameters_fn_ptr
                ):
                    try:  # catch TypeErrors in named_parameters() from unserializable nn modules
                        for _, p in value.named_parameters():
                            self.mark_static_input(p, guard=freezing)
                    except TypeError as e:
                        raise_observed_exception(type(e), self.tx, args=list(e.args))

                if (
                    callable(value.named_buffers)
                    and value.named_buffers.__func__ is og_module_named_buffers_fn_ptr
                ):
                    try:  # catch TypeErrors in named_parameters() from unserializable nn modules
                        for _, b in value.named_buffers():
                            self.mark_static_input(b, guard=freezing)
                    except TypeError as e:
                        raise_observed_exception(type(e), self.tx, args=list(e.args))

                if freezing:
                    # we need to add the module to tracing context
                    # in order to allow its params to get invalidated
                    # this will get cleaned up once compile ends
                    self.tx.output.nn_modules[self.name] = value

            if (
                value.__module__.startswith(("torch.nn.modules", "torch.ao."))
                and not value.__module__.startswith("torch.nn.modules.container")
            ) or getattr(value.__class__, "_dynamo_marked_static", False):
                new_source = self.source
                if config.inline_inbuilt_nn_modules and (
                    not self.tx.output.export or config.install_free_tensors
                ):
                    # Export corner case - look at test_repros.py test_inlining_cornercase
                    new_source = UnspecializedBuiltinNNModuleSource(self.source)
                result = UnspecializedBuiltinNNModuleVariable(value, source=new_source)
                install_guard(new_source.make_guard(GuardBuilder.TYPE_MATCH))
            else:
                new_source = self.source
                if config.inline_inbuilt_nn_modules and (
                    not self.tx.output.export or config.install_free_tensors
                ):
                    # Export corner case - look at test_repros.py test_inlining_cornercase
                    new_source = UnspecializedNNModuleSource(self.source)
                result = UnspecializedNNModuleVariable(value, source=new_source)
                install_guard(new_source.make_guard(GuardBuilder.TYPE_MATCH))

            if not SideEffects.cls_supports_mutation_side_effects(type(value)):
                # don't allow STORE_ATTR mutation with custom __setattr__
                return result
            return self.tx.output.side_effects.track_object_existing(value, result)
        elif issubclass(
            value.__class__, torch.nn.parallel.distributed.DistributedDataParallel
        ):
            self.install_guards(GuardBuilder.TYPE_MATCH)
            return UnspecializedNNModuleVariable(value, source=self.get_source())
        else:
            return self.tx.output.register_attr_or_module(
                value,
                self.name,
                source=self.get_source(),
                # Guards are added inside register_attr_or_module
            )

    def wrap_literal(self, value):
        if type(value) is int:
            # allowlist has higher precedence over specialization control.
            if is_dynamic_source(self.source.name()):
                log.debug("%s marked dynamic via source whitelist", self.source.name())
                return self.wrap_symint(value, dynamism=DimDynamic.DYNAMIC)

            if is_unbacked_source(self.source.name()):
                log.debug("%s marked unbacked via source whitelist", self.source.name())
                return self.wrap_symint(value, dynamism=DimDynamic.SIZE_LIKE_UNBACKED)

            if not config.specialize_int:
                # unspecializing int by default, but still
                # specialize for the following conditions
                if is_int_specialization_case(value, self.source):
                    recompile_hint = None
                    if (
                        self.source.guard_source().is_unspecialized_builtin_nn_module()
                        or self.source.guard_source().is_unspecialized_nn_module()
                    ):
                        # This means that it is an integer from a NN module.
                        # Dynamo considers nn module int attributes to be static
                        # (a good heursitic). But a user might want to mark the
                        # int attribute to be a symint, so track this integer
                        # for recompilation later.
                        recompile_hint = (
                            "torch.compile considers integer attributes of the nn.Module to be static. "
                            "If you are observing recompilation, you might want to make this integer dynamic "
                            "using torch._dynamo.config.allow_unspec_int_on_nn_module = True, or convert this "
                            "integer into a tensor."
                        )

                    self.install_guards(
                        functools.partial(
                            GuardBuilder.EQUALS_MATCH, recompile_hint=recompile_hint
                        )
                    )
                    return ConstantVariable.create(value=value, source=self.source)

            return self.wrap_symint(value)
        elif not config.specialize_float and type(value) is float:
            return self.wrap_symfloat(value)
        else:
            self.install_guards(GuardBuilder.CONSTANT_MATCH)
            result = ConstantVariable.create(value=value, source=self.source)
            if isinstance(value, (list, set)):
                return self.tx.output.side_effects.track_mutable(value, result)
            return result

    def assert_not_wrapped_by_this_graph(self, value: torch.Tensor):
        if is_fake(value) and maybe_get_fake_mode(value) is self.tx.fake_mode:
            raise InternalTorchDynamoError(
                "Cannot wrap a Tensor that has already been",
                "wrapped by this instance of Dynamo",
            )

    def wrap_tensor(self, value: torch.Tensor):
        source = self.get_source()

        # We cannot already be tracking the tensor, which implies
        # it would have already been wrapped
        assert value not in self.tx.output.side_effects

        is_static_input = get_static_address_type(value) is not None

        if (
            config.inline_inbuilt_nn_modules
            and not is_static_input
            and (
                isinstance(value, torch.nn.Parameter)
                # mark tensor attributes of nn modules static. This is done to keep inline_inbuilt_nn_modules behavior
                # compatible with previous behavior.
                or (source and source.guard_source().is_unspecialized_nn_module())
            )
        ):
            self.mark_static_input(value, guard=is_parameter_freezing())
            is_static_input = True

        # Install any tensors which are "free" variables; that is:
        # 1. Globals
        # 2. NonLocals
        # 3. tensors that are attributes of nn module
        should_install_free_tensor = config.install_free_tensors and (
            is_from_global_source(source)
            or is_from_nonlocal_source(source)
            or is_from_unspecialized_nn_module_source(source)
        )

        make_graph_attribute = is_static_input and (
            not config.inline_inbuilt_nn_modules
            or is_parameter_freezing()
            or torch._dynamo.config.prepare_freezing
        )

        if should_install_free_tensor or (
            (source.guard_source().is_specialized_nn_module() or make_graph_attribute)
            and not source.guard_source().is_fsdp_module()
        ):
            self.assert_not_wrapped_by_this_graph(value)
            return self.tx.output.register_attr_or_module(
                value, self.name, source=source
            )

        if get_static_address_type(value) == "guarded":
            # If it's a guarded tensor, we can install the parameter directly
            # into  the Fx graph instead of lifting it as an input. Lifting
            # offers no benefit,  such as regional compilation, since we still
            # guard on the tensor's ID.  Moreover, installing it in the Fx graph
            # eliminates the pre-graph bytecode  required to extract the tensor
            # from locals/globals, reducing overhead.  This can lead to
            # significant cost savings, especially for optimizers  handling many
            # tensors.
            self.install_guards(GuardBuilder.ID_MATCH)
            self.assert_not_wrapped_by_this_graph(value)
            return self.tx.output.register_attr_or_module(
                value, self.name, source=source
            )

        if is_constant_source(source):
            self.assert_not_wrapped_by_this_graph(value)
            return self.tx.output.register_attr_or_module(
                value,
                re.sub(r"[^a-zA-Z0-9]+", "_", self.name),
                source=source,
                # Guards are added inside register_attr_or_module
            )

        # NB: this just says we accessed a tensor from the same source again
        # (e.g., a tensor lives in a global foo, and we LOAD_GLOBAL it twice).
        # This is distinct from two distinct sources mapping to the same
        # Tensor (per id())!  No guard is necessary here.  See below for the
        # other case.
        is_duplicate_tensor = source in self.tx.output.input_source_to_var
        if is_duplicate_tensor:
            return self.tx.output.input_source_to_var[source]

        options = {}
        if type(value) in (
            torch.Tensor,
            torch.nn.Parameter,
            torch._subclasses.fake_tensor.FakeTensor,
            torch._subclasses.functional_tensor.FunctionalTensor,
        ) or is_traceable_wrapper_subclass(value):
            # Ordinarily, we would fakeify a tensor so that it can get dynamic
            # shapes and be computed on without triggering actual operations.
            # However, how can we fakeify a tensor subclass?  Ordinary
            # inheritance (nor multiple inheritance) won't work work.
            #
            # Instead, our plan is to *manually simulate* the tensor subclass
            # inheriting from a fake tensor with dynamo.  This means our
            # data representation for a tensor subclass will be a fake tensor
            # + tensor subclass type + any extra data the subclass may have
            # been storing on the tensor.  Because all Python accesses are
            # mediated through TensorWithTFOverrideVariable, we can ensure
            # that we dispatch differently, e.g., according to
            # __torch_function__
            #
            # To simplify things for now, the __dict__ tracking bits haven't
            # been implemented yet, but they can be added into this design at
            # a later point in time.
            subclass_type = None
        else:
            subclass_type = type(value)
            self.install_guards(GuardBuilder.TYPE_MATCH)

        if get_static_address_type(value) == "guarded":
            self.install_guards(GuardBuilder.ID_MATCH)

        # By this point, we should have deduplicated all tensors
        self.assert_not_wrapped_by_this_graph(value)

        if (
            isinstance(value, torch.Tensor)
            and value.is_nested
            and not isinstance(value, torch.nested._internal.nested_tensor.NestedTensor)
        ):
            unimplemented_v2(
                gb_type="Attempted to wrap strided NestedTensor",
                context="",
                explanation="torch.compile does not support strided NestedTensor",
                hints=[],
            )

        # TODO(pearu,sparse-team) - Add the corresponding SPARSE_TENSOR_MATCH guards
        if (
            isinstance(value, torch.Tensor)
            and is_sparse_any(value)
            and (not self.tx.export or not config.capture_sparse_compute)
        ):
            # A hot fix for sparse tensors + torch.compile. Support for
            # export + sparsity is being added but we need to create
            # SPARSE_TENSOR_GUARDS for guards to work propertly.
            unimplemented_v2(
                gb_type="Attempted to wrap sparse Tensor",
                context="",
                explanation="torch.compile does not support sparse Tensors",
                hints=[*graph_break_hints.SUPPORTABLE],
            )

        if (
            safe_has_grad(value)
            and safe_grad(value) is not None
            and value.dtype != safe_grad(value).dtype
        ):
            unimplemented_v2(
                gb_type="dtype mismatch between tensor and its gradient",
                context=f"tensor dtype: {value.dtype}; grad dtype: {safe_grad(value).dtype}",
                explanation="Inconsistent dtype between tensor and its gradient. "
                "This can happen in FSDP and crashes meta tensor creation.",
                hints=[*graph_break_hints.SUPPORTABLE],
            )

        # tx.output has multiple tracers if we're introspecting HigherOrderOperator.
        # When we've discovered an untracked tensor, then we actually need
        # to get Dynamo to track the tensor (which is what this function does)
        # and put it as a graph input on the root tracer. Later on,
        # if the input is actually used in the body of the HigherOrderOperator,
        # then the relevant SubgraphTracer will lift it to being an input of
        # the subgraph.
        # See NOTE [HigherOrderOperator tracing design] for more details.

        example_value = wrap_to_fake_tensor_and_record(
            value, tx=self.tx, is_tensor=True, source=source
        )

        tensor_proxy = self.tx.output.root_tracer.create_graph_input(
            re.sub(r"[^a-zA-Z0-9]+", "_", self.name),
            type(value),
            example_value,
            source=source,
        )
        cache_real_value_when_export(self.tx, tensor_proxy, value)

        tensor_variable = wrap_fx_proxy(
            tx=self.tx,
            proxy=tensor_proxy,
            example_value=example_value,
            subclass_type=subclass_type,
            source=source,
            **options,
        )

        if value._is_view():
            # If value is a view, add its base tensor to the tracked fakes list.
            # This is so we are able to access the correct source for its symbolic
            # shape values, in case we need them.
            wrap_to_fake_tensor_and_record(
                value._base,
                tx=self.tx,
                source=AttrSource(source, "_base"),
                is_tensor=True,
            )

        guard_type = GuardBuilder.TENSOR_MATCH

        if isinstance(source, GradSource) and is_from_optimizer_source(source):
            guard_type = GuardBuilder.NOT_NONE_MATCH

        self.install_guards(
            functools.partial(
                guard_type,
                value=(
                    value
                    if isinstance(source, NumpyTensorSource)
                    else TensorWeakRef(value)
                ),
            )
        )

        # We install TYPE_MATCH guards for traceable wrapper subclass object,
        # and recursively install corresponding guard for each inner attribute.
        if is_traceable_wrapper_subclass(value):
            self.install_guards(GuardBuilder.TENSOR_SUBCLASS_METADATA_MATCH)
            self.install_guards(GuardBuilder.TYPE_MATCH)
            install_guard(
                SubclassAttrListSource(source).make_guard(GuardBuilder.EQUALS_MATCH)
            )

            attrs, _ = value.__tensor_flatten__()
            for attr in attrs:
                inner_value = getattr(value, attr)
                inner_source = AttrSource(self.source, attr)
                LazyVariableTracker.realize_all(
                    VariableBuilder(self.tx, inner_source)(inner_value)
                )

        self.tx.output.input_source_to_var[source] = tensor_variable
        assert "tensor_dict" not in tensor_proxy.node.meta
        tensor_proxy.node.meta["tensor_dict"] = _extract_tensor_dict(value)

        # Note: this information is conveyed via subclass_type now
        fake_tensor_value = tensor_variable.proxy.node.meta["example_value"]
        if maybe_get_fake_mode(fake_tensor_value) is not self.tx.fake_mode:
            raise InternalTorchDynamoError("Wrapped Tensor must be this graph's fake")

        grapharg = GraphArg(source, value, False, fake_tensor_value)
        tensor_proxy.node.meta["grapharg"] = grapharg
        return tensor_variable

    def wrap_numpy_ndarray(self, value):
        assert np is not None
        assert isinstance(value, np.ndarray)

        source = NumpyTensorSource(self.get_source())

        from torch._numpy import _util

        readonly = not value.flags.writeable
        if readonly:
            try:
                value.flags.writeable = True
            except ValueError:
                # One can not easily make nditer elements writable,
                # but warning is not the end of the world
                assert isinstance(value.base, np.nditer)

        with torch_function_mode_stack_state_mgr.temp_restore_stack():
            try:
                tensor_value = _util._try_convert_to_tensor(value)
                if readonly:
                    from torch._prims_common import clone_preserve_strides

                    tensor_value = clone_preserve_strides(tensor_value)
            except NotImplementedError as e:
                # failed to convert to tensor, graph break
                unimplemented_v2(
                    gb_type="failed to convert numpy.ndarray to Tensor",
                    context=str(value),
                    explanation="Exception encountered when attempting to convert numpy.ndarray to Tensor",
                    hints=[],
                    from_exc=e,
                )

        # We do this because we want the full behavior of guarding the numpy ndarray as if it were
        # a tensor. It's a little annoying to make a VT to throw out, but there's so many side effects here
        # that there's not another great way to do this atm.
        # This creates the right graphargs, as well as registration for guards in tensor names and shape env.
        LazyVariableTracker.realize_all(VariableBuilder(self.tx, source)(tensor_value))
        example_value = wrap_to_fake_tensor_and_record(
            tensor_value,
            tx=self.tx,
            is_tensor=False,
            source=source,
        )
        proxy = self.tx.output.root_tracer.create_graph_input(
            re.sub(r"[^a-zA-Z0-9]+", "_", self.name),
            type(tensor_value),
            example_value,
            source=source,
        )
        cache_real_value_when_export(self.tx, proxy, tensor_value)
        options = {"source": source}
        numpy_ndarray_variable = wrap_fx_proxy_cls(
            target_cls=NumpyNdarrayVariable,
            tx=self.tx,
            proxy=proxy,
            example_value=example_value,
            **options,
        )

        self.tx.output.input_source_to_var[source] = numpy_ndarray_variable
        example_value = numpy_ndarray_variable.proxy.node.meta["example_value"]

        # pass_arg_as_tensor should be true because we are wrapping a np.ndarray as argument input, and it needs to be
        # converted to a tensor.
        grapharg = GraphArg(
            source,
            tensor_value,
            pass_arg_as_tensor=True,
            fake_tensor=example_value,
            is_tensor=True,
            example_strong_ref=tensor_value,
        )
        proxy.node.meta["grapharg"] = grapharg

        # TODO - Why do we need to set the source of the np ndarray vt back to
        # original source. Many tests fails.
        numpy_ndarray_variable.source = self.source

        return numpy_ndarray_variable

    def wrap_symint(
        self,
        value,
        dynamism: Optional[DimDynamic] = None,
        context: Optional[SymIntSymbolicContext] = None,
    ):
        assert type(value) is int

        if self.name in self.tx.output.unspec_variable_map:
            return self.tx.output.unspec_variable_map[self.name]

        shape_env = self.tx.output.shape_env
        if TracingContext.get().force_unspec_int_unbacked_size_like:
            wrapped_value = shape_env.create_unbacked_symint()
            _constrain_range_for_size(wrapped_value)
            self.tx.output.tracked_fakes.append(
                TrackedFake(wrapped_value, self.source, None)
            )

        # NB: We do not do float.  For motivation, see
        # https://docs.google.com/document/d/1INSCdYu1PxXcr43HrD82OudeEuS-qxQe1yZmLg2wy6A/edit
        # but the general idea is that we generate kernels that can
        # take unspecialized floats and use them in sizevar computation
        elif not is_constant_source(self.get_source()):
            if dynamism is None and torch._dynamo.config.specialize_int:
                # If specialize_int is False, also return
                # a constant (but this should have been handled
                # in the caller, TBH). But if `dynamism` is set, then actually
                # turn it into a symint
                self.install_guards(GuardBuilder.CONSTANT_MATCH)
                return ConstantVariable.create(value=value, source=self.source)

            name = self.source.name()

            frame_state_entry = process_automatic_dynamic(
                self.tx,
                name,
                FrameStateSizeEntry.make_scalar(value),
                is_unspecialized_nn_module=self.source.guard_source().is_unspecialized_nn_module(),
            )

            # TODO: This should be dynamic, as we in general do not
            # know if bare integers are actually going to be sizevars
            # and it is inappropriate to eagerly duck size them with
            # real sizevars
            normalized_source_name = normalize_source_name(self.source.name())
            base_source = self.source
            if isinstance(base_source, ChainedSource):
                base_source = base_source.get_base()

            if dynamism is not None:
                dynamic_dim = dynamism
            elif (
                config.automatic_dynamic_shapes
                and frame_state_entry.scalar is auto_dynamic
            ):
                set_feature_use("dynamo.automatic_dynamic_shapes", True)
                dynamic_dim = get_automatic_dynamic_shapes_mark_as()
            elif (
                isinstance(base_source, LocalSource)
                and base_source.dynamism is not None
                and dict(base_source.dynamism).get(normalized_source_name, {0: False})[
                    0
                ]
            ) or not config.assume_static_by_default:
                dynamic_dim = DimDynamic.DYNAMIC
            else:  # assume_static_by_default
                # TODO: dynamic_dim = DimDynamic.STATIC should work but
                # for some reason it doesn't
                if frame_state_entry.scalar is auto_dynamic:
                    set_feature_use("dynamo.automatic_dynamic_shapes", False)
                self.install_guards(GuardBuilder.CONSTANT_MATCH)
                return ConstantVariable.create(value=value)

            wrapped_value = shape_env.create_unspecified_symint_and_symbol(
                value,
                source=self.source,
                dynamic_dim=dynamic_dim,
            )

            self.tx.output.tracked_fakes.append(
                TrackedFake(wrapped_value, self.source, context)
            )
        else:
            assert is_constant_source(self.get_source())
            # TODO: Do I actually need guard for constant source?
            self.install_guards(GuardBuilder.CONSTANT_MATCH)
            return ConstantVariable.create(value=value, source=self.source)

        assert not isinstance(self.get_source(), RandomValueSource)
        install_guard(self.get_source().make_guard(GuardBuilder.TYPE_MATCH))

        options = {"source": self.get_source()}

        proxy = self.tx.output.root_tracer.create_graph_input(
            re.sub(r"[^a-zA-Z0-9]+", "_", self.name),
            type(wrapped_value),
            wrapped_value,
            source=self.get_source(),
        )

        sym_expr = wrapped_value.node.expr
        assert isinstance(sym_expr, sympy.Symbol), f"{sym_expr} is not a basic Symbol."
        self.tx.output.root_tracer.bound_symbols[sym_expr] = proxy
        unspec_var = SymNodeVariable(proxy, wrapped_value, **options)
        self.tx.output.unspec_variable_map[self.name] = unspec_var

        if not is_constant_source(self.get_source()):
            proxy.node.meta["grapharg"] = GraphArg(
                self.get_source(),
                wrapped_value,
                pass_arg_as_tensor=False,
                fake_tensor=None,
                is_tensor=False,
                example_strong_ref=wrapped_value,
            )

        return unspec_var

    def wrap_symfloat(self, value):
        # SymFloat wrapping is special.  We first wrap it in the same way we
        # do an unspecialized primitive, and then we item() it into a
        # SymFloat.  Removal of the item() call is left to a later FX pass,
        # mostly because that pass is more easily done after we have lowered
        # to ATen ops.  (Dynamo doesn't do decomposition right now).

        if self.name in self.tx.output.unspec_variable_map:
            return self.tx.output.unspec_variable_map[self.name]

        frame_state_entry = process_automatic_dynamic(
            self.tx,
            self.source.name(),
            FrameStateSizeEntry.make_scalar(value),
            is_unspecialized_nn_module=self.source.guard_source().is_unspecialized_nn_module(),
        )

        # NB: we specialize on nan input, because our guard modeling in
        # ShapeEnv cannot deal with nan
        if (
            torch._dynamo.config.specialize_float
            or is_constant_source(self.get_source())
            or math.isnan(value)
            or math.isinf(value)
            # We don't support cudagraphs for now. Without this cudagraphs
            # break because they expect all cuda inputs but our tensorified
            # float will be a f64[] cpu tensor. Fixes the following test
            # when specialize_float=False
            # python test/inductor/test_compiled_optimizers.py CompiledOptimizerTests.test_rmsprop_weight_decay_maximize_capturable_cuda # noqa: B950
            or torch._inductor.config.triton.cudagraphs
            or justknobs_check("pytorch/compiler:unspecialize_float_killswitch", False)
            or (
                config.assume_static_by_default
                and frame_state_entry.scalar is not auto_dynamic
            )
        ):
            self.install_guards(GuardBuilder.CONSTANT_MATCH)
            return ConstantVariable.create(value=value, source=self.source)

        # NB: At the point we've gotten here, we don't assume static by
        # default.  Since we have a guard mechanism, there isn't really any
        # downside to trying to be dynamic for float all the time.  Unlike
        # ints, this won't make codegen perf worse.  Modest cost to compile
        # time.

        wrapped_value = torch.tensor(value, dtype=torch.float64)

        # We don't support specializing floats for grad checking tensors
        # See https://github.com/pytorch/pytorch/pull/140828 for more
        # context.
        if torch._C._functorch.is_gradtrackingtensor(wrapped_value):
            self.install_guards(GuardBuilder.CONSTANT_MATCH)
            return ConstantVariable.create(value=value, source=self.source)

        # TODO: Switch RandomValueSource over to use this, this is more
        # accurate
        assert not isinstance(self.get_source(), RandomValueSource)
        install_guard(self.get_source().make_guard(GuardBuilder.TYPE_MATCH))

        # The FloatTensorSource here is just for pedantic correctness: if you
        # guard against an UnspecializedPythonVariable, you need to guard
        # against the tensor-ified version of the local, otherwise it's not a
        # Tensor.  However, we never let the UnspecializedPythonVariable escape
        # here, so there should never actually be any guards against this
        # source.
        source = FloatTensorSource(self.get_source())
        options = {"source": source, "raw_value": value}

        # TODO: Maybe the tensor-ification should be built into the source,
        # rather than by special pattern match
        example_value = wrap_to_fake_tensor_and_record(
            wrapped_value, tx=self.tx, is_tensor=False, source=source
        )
        proxy = self.tx.output.root_tracer.create_graph_input(
            re.sub(r"[^a-zA-Z0-9]+", "_", self.name),
            type(wrapped_value),
            example_value,
            source=source,
        )
        cache_real_value_when_export(self.tx, proxy, wrapped_value)

        unspec_var = wrap_fx_proxy_cls(
            UnspecializedPythonVariable,
            tx=self.tx,
            proxy=proxy,
            example_value=example_value,
            **options,
        )
        assert isinstance(unspec_var, UnspecializedPythonVariable)
        self.tx.output.unspec_variable_map[self.name] = unspec_var

        if self.tx.export and not isinstance(self.get_source(), LocalSource):
            raise AssertionError(
                f"Dynamo attempts to add additional input during export: value={wrapped_value}, source={self.get_source()}"
            )
        fake_tensor_value = None
        example_value = unspec_var.proxy.node.meta["example_value"]
        assert is_fake(example_value)

        fake_tensor_value = example_value
        assert fake_tensor_value.fake_mode is self.tx.fake_mode, (
            f"fake mode ({fake_tensor_value.fake_mode}) from fake tensor metadata doesn't match mode"
            "({self.tx.fake_mode}) from InstructionTranslator"
        )

        # There's something a bit incoherent about pass_arg_as_tensor,
        # specifically regarding sources.
        #
        # Specifically, suppose we have "x: float" local argument.  We
        # eventually end up with an UnspecializedPythonVariable denoting
        # torch.as_tensor(x)... but it's source is still L['x'] (which if you
        # accessed it directly is a float!)  So you gotta be careful when
        # setting up your guards, because it's still going to be a float at
        # this point, the conversion happens only precisely at the point we're
        # actually calling the FX graph.  This happens to be what we want for
        # shape guard generation, but it's kind of unintuitive.
        proxy.node.meta["grapharg"] = GraphArg(
            self.get_source(),
            wrapped_value,
            pass_arg_as_tensor=True,
            fake_tensor=fake_tensor_value,
            is_tensor=False,
            example_strong_ref=wrapped_value,
        )

        # Directly do item to bypass capture_scalar_outputs
        r = wrap_fx_proxy(
            self.tx,
            self.tx.output.create_proxy(
                "call_method",
                "item",
                *proxy_args_kwargs([unspec_var], {}),
            ),
        )
        self.tx.output.tracked_fakes.append(TrackedFake(r.sym_num, self.source, None))

        get_metrics_context().set("tensorify_float_attempt", True, overwrite=True)

        return r

    def wrap_unspecialized_primitive(self, value):
        if self.name in self.tx.output.unspec_variable_map:
            return self.tx.output.unspec_variable_map[self.name]

        wrapped_value = torch.tensor(value)
        if not isinstance(self.get_source(), RandomValueSource):
            install_guard(self.get_source().make_guard(GuardBuilder.TYPE_MATCH))

        options = {"source": self.get_source()}
        options.update({"raw_value": value})

        example_value = wrap_to_fake_tensor_and_record(
            wrapped_value, tx=self.tx, is_tensor=False, source=self.get_source()
        )
        proxy = self.tx.output.root_tracer.create_graph_input(
            re.sub(r"[^a-zA-Z0-9]+", "_", self.name),
            type(wrapped_value),
            example_value,
            source=self.get_source(),
        )
        cache_real_value_when_export(self.tx, proxy, wrapped_value)

        unspec_var = wrap_fx_proxy_cls(
            UnspecializedPythonVariable,
            tx=self.tx,
            proxy=proxy,
            example_value=example_value,
            **options,
        )
        self.tx.output.unspec_variable_map[self.name] = unspec_var
        if not is_constant_source(self.get_source()):
            if self.tx.export and not isinstance(self.get_source(), LocalSource):
                raise AssertionError(
                    f"Dynamo attempts to add additional input during export: value={wrapped_value}, source={self.get_source()}"
                )
            fake_tensor_value = None
            if isinstance(unspec_var, ConstantVariable):
                # TODO: when can this happen?
                example_value = unspec_var.value
            else:
                example_value = unspec_var.proxy.node.meta["example_value"]
            assert is_fake(example_value)

            fake_tensor_value = example_value
            assert fake_tensor_value.fake_mode is self.tx.fake_mode, (
                f"fake mode ({fake_tensor_value.fake_mode}) from fake tensor metadata doesn't match mode"
                "({self.tx.fake_mode}) from InstructionTranslator"
            )

            proxy.node.meta["grapharg"] = GraphArg(
                self.get_source(),
                wrapped_value,
                pass_arg_as_tensor=True,
                fake_tensor=fake_tensor_value,
                is_tensor=False,
                example_strong_ref=wrapped_value,
            )
        return unspec_var


def _dataclasses_fields_lambda(obj):
    if isinstance(obj, UserDefinedObjectVariable):
        value = obj.value
    else:
        unimplemented_v2(
            gb_type="dataclass fields failure",
            context=f"obj: {obj}; variable type: {type(obj)}",
            explanation=f"Dataclass fields handling fails for {obj}. Expected it to be a user-defined object.",
            hints=[],
        )
    items = []
    for field in dataclasses.fields(value):
        source = None
        if obj.source:
            base_src = AttrSource(obj.source, "__dataclass_fields__")
            source = DictGetItemSource(base_src, field.name)
        items.append(UserDefinedObjectVariable(field, source=source))
    return TupleVariable(items)


def _clone_input(value, fake_mode):
    if isinstance(value, torch.Tensor):
        # tensor subclasses will not be converted to FakeTensors and need to be cloned
        if not (
            isinstance(value, FakeTensor)
            or (
                # Is functional tensor fakeified by this instance of Dynamo
                torch._is_functional_tensor(value)
                and maybe_get_fake_mode(value) is fake_mode
            )
            or value.is_nested
        ):
            # NB: ensure strides are preserved
            value = clone_input(value)

    return value


def wrap_fx_proxy(
    tx, proxy, example_value=None, subclass_type=None, **options
) -> VariableTracker:
    kwargs = {
        "tx": tx,
        "proxy": proxy,
        "example_value": example_value,
        "subclass_type": subclass_type,
        **options,
    }
    if subclass_type is None:
        return wrap_fx_proxy_cls(target_cls=TensorVariable, **kwargs)
    else:
        result = wrap_fx_proxy_cls(target_cls=TensorWithTFOverrideVariable, **kwargs)
        result.install_global(tx)
        return result


def cache_real_value_when_export(tx, proxy, example_value):
    if tx.export:
        # The legacy behavior for real value cache with subclasses was
        # to perform a clone WITHOUT preserving the subclass.  It's
        # not entirely clear this is what you actually want though.
        with torch._C.DisableTorchFunctionSubclass():
            proxy.tracer.real_value_cache[proxy.node] = _clone_input(
                example_value, tx.fake_mode
            )


# Note: Unfortunate split due to some gross classes existing that subclass TensorVariable
# Should be compositional instead
#
# This is a horribly complicated function that does too many things, to
# explain what it does, let's first talk about the classic usage wrap_fx_proxy
# for a TensorVariable.  There are two primary modes of use:
#
#   1. Wrapping a pre-existing Tensor.  In this case, example_value is set
#      to the pre-existing Tensor.  (Note that this example_value will NOT
#      be the final example_value we put into node.meta['example_value'],
#      instead it is converted into a fake tensor using
#      wrap_to_fake_tensor_and_record and registered as a graph input.)
#
#   2. "Wrapping" the result of some Tensor operation Dynamo traced over. In
#      this case, example_value is None (and we are going to figure it out
#      ourselves using FakeTensors, via get_fake_value, which will run
#      the operation represented by the (singular!) FX node referenced by
#      the passed in proxy.)
#
# The expectation is you end up with a Tensor output, and everything is
# straightforwardly traced into the graph.
#
# In all cases, the returned `TensorVariable` subclass will have an `example_value`
# and that `example_value` must be a `FakeTensor` produced by the currently running
# instance of Dynamo.
#
# Upon closer inspection, you may notice that there are a slurry of non-Tensor
# output cases in handle_traced_output.  What gives?  Well, we sometimes trace operations into the
# graph that don't involve tensors.
#
#   * Some operators return tuples; we need to recursively handle their
#     contents
#
#   * Some operators have side effects that will affect subsequent AOTAutograd
#     tracing but don't otherwise return anything.
#
#   * Some operators return symbolic ints/floats/bools which can go in the
#     graph and be traced (but only if they're actually symbolic!  If they're
#     static you don't want to put them in the graph, which means you
#     shouldn't call this function.)
#
# The common theme is that you only use this function WHEN YOU ARE TRACING
# SOMETHING INTO THE GRAPH.  This is sort of obvious, because you can't call
# this function without a proxy.
def wrap_fx_proxy_cls(
    target_cls, tx, proxy, example_value=None, subclass_type=None, **options
):
    if example_value is None:
        return _wrap_fx_proxy(
            target_cls, tx, proxy, example_value, subclass_type, **options
        )
    elif isinstance(example_value, torch.Tensor):
        return _wrap_fx_preexisting_tensor(
            target_cls, tx, proxy, example_value, subclass_type, **options
        )
    else:
        # This will skip tracing an op and recursively reinvoke wrap_fx_proxy_cls on supported
        # data structures. In essence this just handles tracing some other value which may
        # contain Fake Tensors or is otherwise proxyable.
        return handle_traced_output(
            example_value, tx, proxy, options, subclass_type, target_cls
        )


# This is 1 above (wrapping a preexisting tensor)
def _wrap_fx_preexisting_tensor(
    target_cls, tx, proxy, tensor, subclass_type=None, **options
):
    from ..symbolic_convert import InstructionTranslatorBase

    assert isinstance(tensor, torch.Tensor), (
        f"_wrap_fx_preexisting_tensor expected tensor, got {type(tensor)}"
    )

    assert isinstance(tx, InstructionTranslatorBase)
    if "guards" in options and options["guards"] is not None:
        tx.output.guards.update(options["guards"])

    # Placeholders always carry example_value in node.meta.
    # non-placeholders always have no example_value in node.meta
    if proxy.node.op == "placeholder":
        assert "example_value" in proxy.node.meta, (
            f"placeholder {proxy} doesn't have 'example_value' in node.meta"
        )
    else:
        assert "example_value" not in proxy.node.meta, (
            f"{proxy.node.meta['example_value']}"
        )

    # See NOTE: [Deferring tensor pack/unpack hooks until runtime]
    with torch._dynamo.utils._disable_saved_tensors_hooks_during_tracing():
        # Handle recursive calls here
        if maybe_get_fake_mode(tensor) is tx.fake_mode:
            pass
        else:
            cache_real_value_when_export(tx, proxy, tensor)
            if tx.export:
                # The legacy behavior for real value cache with subclasses was
                # to perform a clone WITHOUT preserving the subclass.  It's
                # not entirely clear this is what you actually want though.
                with torch._C.DisableTorchFunctionSubclass():
                    proxy.tracer.real_value_cache[proxy.node] = _clone_input(
                        tensor, tx.fake_mode
                    )
            # NB: If we're ignoring subclass, then the expectation is you will
            # take the returned TensorVariable and wrap it into a more
            # accurate TensorVariable that is able to track subclass-ness;
            # otherwise this is wrong!
            kwargs = {
                "is_tensor": target_cls
                in (TensorVariable, TensorWithTFOverrideVariable),
            }
            assert "source" in options and options["source"] is not None
            kwargs["source"] = options["source"]
            tensor = wrap_to_fake_tensor_and_record(tensor, tx=tx, **kwargs)

        if tensor.device.type != "meta" and (
            maybe_get_fake_mode(tensor) is not tx.fake_mode
        ):
            raise InternalTorchDynamoError(
                "`tensor` needs to be a `FakeTensor`"
                f"wrapped by this instance of Dynamo. Found: {tensor}"
            )

    return construct_tensor_variable(
        target_cls, tx, proxy, tensor, subclass_type, options
    )


# This is 2 in the above comment (wrapping the output of a traced op)
def _wrap_fx_proxy(
    target_cls, tx, proxy, example_value=None, subclass_type=None, **options
):
    from ..symbolic_convert import InstructionTranslatorBase

    assert isinstance(tx, InstructionTranslatorBase)
    if "guards" in options and options["guards"] is not None:
        tx.output.guards.update(options["guards"])

    assert "example_value" not in proxy.node.meta, f"{proxy.node.meta['example_value']}"

    # See NOTE: [Deferring tensor pack/unpack hooks until runtime]
    with torch._dynamo.utils._disable_saved_tensors_hooks_during_tracing():
        # with preserve_rng_state():
        # only allow_non_graph_fake in this instance because we handle the non-fake
        # cases properly below.
        example_value = get_fake_value(proxy.node, tx, allow_non_graph_fake=True)

    return handle_traced_output(
        example_value, tx, proxy, options, subclass_type, target_cls
    )


# This handles wrapping of the output of an op traced into the graph
def handle_traced_output(example_value, tx, proxy, options, subclass_type, target_cls):
    import torch._functorch.vmap
    import torch._subclasses.fake_tensor
    import torch._utils

    if isinstance(example_value, torch.Tensor):
        var = construct_tensor_variable(
            target_cls, tx, proxy, example_value, subclass_type, options
        )
        # NOTE: [Side effect tracking for newly constructed tensor]
        # For newly constructed objects that have mutable attributes, we usually
        # construct their VariableTracker via `track_object_new`, but since
        # tensor variable construction is a bit different, we handle them
        # specially here. This ensures that codegen will actually generate the
        # attribute mutations on this tensor.
        #
        # NOTE we pass a dummy object as the `item` argument to avoid
        # constructing a dummy _tensor_ object. The object isn't used for
        # newly constructed VTs anyways.
        tx.output.side_effects._track_obj(
            proxy, var, mutation_type_cls=AttributeMutationNew
        )
        return var
    elif (
        hasattr(proxy.node.target, "__name__")
        and proxy.node.target.__name__ == "set_state"
        and isinstance(proxy.node.target.__self__, torch._C.Generator)
        or proxy.node.target == torch.random.set_rng_state
    ):
        return TorchInGraphFunctionVariable(proxy.node.target)
    elif (
        proxy.node.target == torch._C._DisableFuncTorch
        or proxy.node.target == torch.cuda._is_in_bad_fork
    ):
        return UserDefinedObjectVariable(example_value)
    elif istype(example_value, torch.Size) and all(
        isinstance(x, int) for x in example_value
    ):
        sizes = [ConstantVariable.create(x) for x in example_value]
        return SizeVariable(sizes, **options)
    elif isinstance(example_value, (tuple, list)):
        set_example_value(proxy.node, example_value)
        unpacked = []
        for i, val in enumerate(example_value):
            if val is None:
                # nn.MultiheadAttention() can return None, see issue #175
                unpacked.append(
                    ConstantVariable.create(None, **options),
                )
            else:
                proxy_i = proxy.tracer.create_proxy(
                    kind="call_function",
                    target=operator.getitem,
                    args=(proxy, i),
                    kwargs={},
                )

                if "source" in options:
                    # This path should only trigger for list stealing, so it's
                    # safe to use `GetItemSource`.
                    assert isinstance(example_value, list)
                    source = options["source"]
                    options_i = options.copy()
                    options_i["source"] = GetItemSource(
                        base=source, index=i, index_is_slice=False
                    )
                else:
                    # use the same options object as parent
                    options_i = options

                # WARNING: this assumes the same target_cls as this tuple/list call
                unpacked.append(
                    wrap_fx_proxy_cls(
                        target_cls=target_cls,
                        tx=tx,
                        proxy=proxy_i,
                        example_value=val,
                        **options_i,
                    )
                )
        if isinstance(example_value, torch.Size):
            # NB: Keep the old proxy around.  See SizeVariable for an
            # explanation why
            return SizeVariable(unpacked, proxy, **options)
        elif istype(example_value, tuple):
            return TupleVariable(unpacked, **options)
        elif istype(example_value, (list, immutable_list)):
            return ListVariable(unpacked, **options)
        else:
            assert (
                example_value.__class__.__module__ == "torch.return_types"
                or hasattr(example_value, "_fields")
            ), (
                f"expected {example_value.__class__.__module__} == torch.return_types or named tuple but got {type(example_value)}"
            )
            return NamedTupleVariable(unpacked, example_value.__class__, **options)
    elif example_value is None or proxy.node.target is torch.manual_seed:
        return ConstantVariable.create(None, **options)
    elif isinstance(example_value, (torch.SymInt, torch.SymFloat, torch.SymBool)):
        tx.output.current_tracer.track_unbacked_symbols(example_value, proxy)
        set_example_value(proxy.node, example_value)
        return SymNodeVariable(proxy, example_value, **options)
    elif (
        inspect.isclass(proxy.node.target)
        and issubclass(proxy.node.target, torch.Stream)
    ) or proxy.node.target in [
        device_interface.current_stream
        for _, device_interface in get_registered_device_interfaces()
    ]:
        set_example_value(proxy.node, example_value)
        return StreamVariable(proxy, example_value, example_value.device, **options)
    elif (
        inspect.isclass(proxy.node.target)
        and issubclass(proxy.node.target, torch.Event)
    ) or proxy.node.target in [
        device_interface.Event
        for _, device_interface in get_registered_device_interfaces()
    ]:
        set_example_value(proxy.node, example_value)
        return EventVariable(proxy, example_value, **options)
    elif proxy.node.target == "query" and proxy.node.op == "call_method":
        set_example_value(proxy.node, example_value)
        return ConstantVariable(example_value, **options)
    elif (
        example_value is not None
        and isinstance(example_value, torch.Event)
        and proxy.node.target == "record_event"
        and proxy.node.op == "call_method"
    ):
        set_example_value(proxy.node, example_value)
        return EventVariable(proxy, example_value, **options)
    elif isinstance(example_value, int) and (
        proxy.node.target
        in [
            torch.sym_int,
            getattr,
            operator.getitem,
            torch._utils._element_size,
            torch.seed,
            operator.mod,
            torch._functorch.vmap._validate_and_get_batch_size,
            # some mac builds are missing torch.distributed.get_rank()
            getattr(torch.distributed, "get_rank", _missing),
            getattr(torch.distributed, "get_world_size", _missing),
            # This always wants to be in the graph, even if the constraint
            # results in a constant int
            torch._constrain_as_size,
        ]
        or (
            # TODO: this is a little sus, because we didn't check what the self is
            proxy.node.op == "call_method" and proxy.node.target in ["bit_length"]
        )
    ):
        set_example_value(proxy.node, example_value)
        return ConstantVariable.create(example_value, **options)
    elif isinstance(example_value, torch.backends.cuda.SDPAParams):
        from .sdpa import SDPAParamsVariable

        set_example_value(proxy.node, example_value)
        return SDPAParamsVariable(proxy, **options)
    elif isinstance(example_value, bool) and (
        proxy.node.target
        in [
            torch._C._are_functorch_transforms_active,
            torch._C._functorch.is_batchedtensor,
            torch.backends.cuda.is_flash_attention_available,
            torch.backends.cuda.can_use_flash_attention,
            torch.backends.cuda.can_use_efficient_attention,
            "is_integer",
        ]
        + list(supported_const_comparison_op_values.keys())
    ):
        set_example_value(proxy.node, example_value)
        return ConstantVariable.create(example_value, **options)
    elif (
        isinstance(example_value, (int, float, bool))
        and proxy.node.target is call_torchbind
    ):
        set_example_value(proxy.node, example_value)
        return ConstantVariable.create(example_value, **options)
    elif isinstance(example_value, float) or proxy.node.target in ["hex", "__round__"]:
        set_example_value(proxy.node, example_value)
        return ConstantVariable.create(example_value, **options)
    else:
        unimplemented_v2(
            gb_type="torch.* op returned non-Tensor",
            context=f"example_value type: {typestr(example_value)}; op: {proxy.node.op}; target: {proxy.node.target}",
            explanation="torch.* ops that return a non-Tensor cannot be traced into the Dynamo FX graph output",
            hints=[],
        )


def construct_tensor_variable(
    target_cls, tx, proxy, example_value, subclass_type, options
):
    """
    Actually construct a tensor variable after all the pre-processing from
    wrapping a pre-existing or newly created tensor value.
    """
    # NB: In most (all?) cases, this does not actually do a clone.
    # (WARNING: this means that if we mutate metadata on the fake
    # tensor, the stored example value will update too!)
    example_value = _clone_input(example_value, tx.fake_mode)
    set_example_value(proxy.node, example_value)
    # We bind the unbacked symints in sizes/trdies of tensor lazily.
    # So that subgraphs can access the unbacked symbol's proxy in parent graph
    # when lifting unbacked symbols of input tensors to subgraph inputs.
    # We do it lazily because the tensor may not be used in subgraphs.
    tx.output.current_tracer.track_unbacked_symbols(example_value, proxy)
    specialized_props = target_cls.specialize(example_value)
    # TODO: not sure about this fake mode test
    if (
        isinstance(example_value, torch._subclasses.fake_tensor.FakeTensor)
        and example_value.fake_mode is tx.fake_mode
    ):
        if subclass_type:
            tensor_type = subclass_type
        elif isinstance(example_value, torch.nn.Parameter):
            tensor_type = torch.nn.Parameter
        elif isinstance(example_value, torch.nn.Buffer):
            tensor_type = torch.nn.Buffer
        else:
            tensor_type = torch.Tensor
        specialized_props["class_type"] = tensor_type

    options.update(specialized_props)
    return target_cls(proxy, **options)


def get_automatic_dynamic_shapes_mark_as():
    if config.automatic_dynamic_shapes_mark_as == "dynamic":
        return DimDynamic.DYNAMIC
    elif config.automatic_dynamic_shapes_mark_as == "unbacked":
        return DimDynamic.SIZE_LIKE_UNBACKED
    elif config.automatic_dynamic_shapes_mark_as == "oblivious":
        return DimDynamic.OBLIVIOUS_SIZE
    else:
        raise ValueError(
            f"invalid automatic_dynamic_shapes_mark_as = {config.automatic_dynamic_shapes_mark_as}"
        )


_DYNAMIC_SOURCES: Optional[set[str]] = None
_DYNAMIC_SOURCES_CONFIG_HASH: Optional[int] = None


def get_dynamic_sources() -> set[str]:
    global _DYNAMIC_SOURCES, _DYNAMIC_SOURCES_CONFIG_HASH

    current_hash = hash(torch.compiler.config.dynamic_sources)

    # If we have already calculated the sources and the config hasn't changed, return cached result
    if _DYNAMIC_SOURCES is not None and _DYNAMIC_SOURCES_CONFIG_HASH == current_hash:
        return _DYNAMIC_SOURCES

    # Config has changed or first time, (re)calculate the sources
    _DYNAMIC_SOURCES = {
        s
        for s in torch.compiler.config.dynamic_sources.replace(" ", "").split(",")
        if s
    }
    _DYNAMIC_SOURCES_CONFIG_HASH = current_hash

    return _DYNAMIC_SOURCES


def is_dynamic_source(source_name: str) -> bool:
    dynamic_sources = get_dynamic_sources()
    for pattern in dynamic_sources:
        if pattern == source_name or re.match(pattern, source_name):
            log.debug(
                "%s was marked dynamic due to dynamic source allowlist pattern: %s",
                source_name,
                pattern,
            )
            return True
    return False


def record_automatic_dynamic(
    tx: "InstructionTranslator", name: str, e: torch.Tensor
) -> FrameStateSizeEntry:
    # This mimics stride inference algorithm in _create_symbolic_sizes_strides_storage_offset
    ex_size = e.size()
    if not is_sparse_any(e):
        ex_stride = e.stride()
        dim = e.dim()

        stride = [None] * dim
        pending = [(ex_stride[i], -i) for i in range(dim)]
        pending.sort(key=_nested_int_aware_sort)
        candidates = {}
        for i_stride, neg_i in pending:
            i = -neg_i
            stride[i] = candidates.get(i_stride, i_stride)
            candidates.setdefault(i_stride * ex_size[i], InferStride(i))
    else:
        stride = []

    return process_automatic_dynamic(
        tx, name, FrameStateSizeEntry.make_tensor(tuple(ex_size), tuple(stride))
    )


_UNBACKED_SOURCES: Optional[set[str]] = None
_UNBACKED_SOURCES_CONFIG_HASH: Optional[int] = None


def get_unbacked_sources() -> set[str]:
    global _UNBACKED_SOURCES, _UNBACKED_SOURCES_CONFIG_HASH

    current_hash = hash(torch.compiler.config.unbacked_sources)

    # If we have already calculated the sources and the config hasn't changed, return cached result
    if _UNBACKED_SOURCES is not None and _UNBACKED_SOURCES_CONFIG_HASH == current_hash:
        return _UNBACKED_SOURCES

    # Config has changed or first time, (re)calculate the sources
    _UNBACKED_SOURCES = {
        s
        for s in torch.compiler.config.unbacked_sources.replace(" ", "").split(",")
        if s
    }
    _UNBACKED_SOURCES_CONFIG_HASH = current_hash

    return _UNBACKED_SOURCES


def is_unbacked_source(source_name: str) -> bool:
    unbacked_sources = get_unbacked_sources()
    for pattern in unbacked_sources:
        if pattern == source_name or re.match(pattern, source_name):
            log.debug(
                "%s was marked unbacked due to unbacked source allowlist pattern: %s",
                source_name,
                pattern,
            )
            return True
    return False


# Performs automatic dynamic dim determination.
# Returns a SymbolicContext
def _automatic_dynamic(
    e, tx, source, static_shapes, outer_only=False
) -> SymbolicContext:
    # strided NT not supported
    if e.is_nested and not isinstance(
        e, torch.nested._internal.nested_tensor.NestedTensor
    ):
        unimplemented_v2(
            gb_type="Encountered strided NestedTensor in automatic dynamic dim determination",
            context="",
            explanation="torch.compile does not support strided NestedTensor",
            hints=[],
        )

    name = source.name()
    prior_policy = tx.output.tracing_context.tensor_to_context.get(e, None)
    shape_env_to_source_to_symbol_cache = (
        prior_policy.shape_env_to_source_to_symbol_cache if prior_policy else None
    )

    # Get base context if the tensor is a view
    view_base_context: Optional[SymbolicContext] = None
    if e._is_view():
        base_source = AttrSource(source, "_base")
        view_base_context = _automatic_dynamic(e._base, tx, base_source, static_shapes)

    if is_traceable_wrapper_subclass(e) and not outer_only:
        # Get symbolic context for outer tensor
        outer_context = _automatic_dynamic(
            e, tx, source, static_shapes, outer_only=True
        )

        # Get symbolic contexts for inner tensors
        inner_contexts = {}  # mapping from attr -> symbolic context
        attrs, _ = type(e).__tensor_flatten__(e)
        for attr in attrs:
            inner_tensor = getattr(e, attr)
            inner_source = AttrSource(source, attr)
            inner_contexts[attr] = _automatic_dynamic(
                inner_tensor, tx, inner_source, static_shapes
            )

        return SubclassSymbolicContext(
            dynamic_sizes=outer_context.dynamic_sizes,
            dynamic_strides=outer_context.dynamic_strides,
            constraint_sizes=outer_context.constraint_sizes,
            constraint_strides=outer_context.constraint_strides,
            view_base_context=view_base_context,
            tensor_source=outer_context.tensor_source,
            shape_env_to_source_to_symbol_cache=outer_context.shape_env_to_source_to_symbol_cache,
            inner_contexts=inner_contexts,
        )

    if static_shapes and not is_dynamic_source(name):
        record_automatic_dynamic(tx, name, e)
        return StatefulSymbolicContext(
            dynamic_sizes=[DimDynamic.STATIC] * e.dim(),
            dynamic_strides=[DimDynamic.INFER_STRIDE] * e.dim(),
            constraint_sizes=[None] * e.dim(),
            constraint_strides=[None] * e.dim(),
            view_base_context=view_base_context,
            tensor_source=source,
            shape_env_to_source_to_symbol_cache=shape_env_to_source_to_symbol_cache,
        )

    # We preserve the dynamism of inputs. For example, when users call
    # make_fx(torch.cond, tracing_mode="symbolic")(*args), inputs have SymInt sizes.
    from torch.fx.experimental.symbolic_shapes import is_nested_int

    if any(isinstance(s, SymInt) and not is_nested_int(s) for s in e.size()):
        return StatefulSymbolicContext(
            dynamic_sizes=[
                DimDynamic.DYNAMIC if isinstance(s, SymInt) else DimDynamic.STATIC
                for s in e.size()
            ],
            dynamic_strides=[DimDynamic.INFER_STRIDE] * e.dim(),
            constraint_sizes=[None] * e.dim(),
            constraint_strides=[None] * e.dim(),
            view_base_context=view_base_context,
            tensor_source=source,
            shape_env_to_source_to_symbol_cache=shape_env_to_source_to_symbol_cache,
        )

    # Prep for automatic dynamic
    frame_state_entry = record_automatic_dynamic(tx, name, e)

    # TODO: index export_constraints ahead of time so we don't have to
    # do a linear scan every time here
    t_id = id(e)
    dim2constraint = {}

    def update_dim2constraint(dim, constraint_range, name):
        if dim in dim2constraint:
            from torch.fx.experimental.symbolic_shapes import StrictMinMaxConstraint

            old_constraint_range, old_name = dim2constraint[dim]
            new_constraint_range = StrictMinMaxConstraint(
                vr=constraint_range.vr & old_constraint_range.vr,
                warn_only=False,
            )
            # It is possible for (non-None) old_name and name to be different
            # but this will only happen the corresponding Dims can be derived equal.
            new_name = old_name or name
            dim2constraint[dim] = new_constraint_range, new_name
        else:
            dim2constraint[dim] = constraint_range, name

    from torch.export.dynamic_shapes import _RelaxedConstraint

    if tx.output.export_constraints:
        for constraint in tx.output.export_constraints:
            if isinstance(constraint, _RelaxedConstraint):
                continue
            if constraint.t_id == t_id:
                update_dim2constraint(
                    constraint.dim, constraint.constraint_range, constraint.name
                )

    dynamic_sizes = []
    dynamic_strides = []
    constraint_sizes = []
    constraint_strides = []
    specialize_on = []
    for i in range(e.dim()):
        # NB: mark dynamic has precedence over static
        marked_strict_unbacked = i in getattr(
            e, "_dynamo_strict_unbacked_indices", set()
        )
        marked_unbacked = i in getattr(e, "_dynamo_unbacked_indices", set())
        marked_dynamic = i in getattr(e, "_dynamo_dynamic_indices", set())
        marked_weak_dynamic = i in getattr(e, "_dynamo_weak_dynamic_indices", set())
        marked_static = i in getattr(e, "_dynamo_static_indices", set())

        specialize_on.append(getattr(e, "_specialize_on", {}).get(i, []))

        # Reflect the user directive in the frame_state
        # For dynamic, apply None always

        normalized_source_name = normalize_source_name(source.name())
        base_source = source
        if isinstance(base_source, ChainedSource):
            base_source = base_source.get_base()

        if marked_dynamic or (
            isinstance(base_source, LocalSource)
            and base_source.dynamism is not None
            and dict(base_source.dynamism).get(normalized_source_name, {i: False})[i]
        ):
            # TODO: This can be batched
            # TODO: Doing this here is kind of sus, maybe better to set this
            # up when we initially created the FrameStateSizeEntry to bong
            # into the mutable state
            log.debug("automatic dynamic %s marked dynamic", name)
            mark_size = [auto_unset] * e.dim()
            mark_size[i] = auto_dynamic
            frame_state_entry |= FrameStateSizeEntry.make_size(size=mark_size)

        # NB: both static and dynamic have precedence over
        automatic_dynamic_size = (
            config.automatic_dynamic_shapes and frame_state_entry.is_size_dynamic(i)
        )
        # NB: previously, if size was dynamic, we wouldn't make its stride
        # dynamic.  But now, because of InferStride concept, we will properly
        # not make stride dynamic even if it's wobbling
        automatic_dynamic_stride = (
            config.automatic_dynamic_shapes and frame_state_entry.is_stride_dynamic(i)
        )

        if is_dynamic_source(name):
            log.debug("%s marked dynamic via source whitelist", name)
            automatic_dynamic_size = True
            automatic_dynamic_stride = True

        if is_unbacked_source(name):
            log.debug("%s marked unbacked via source whitelist", name)
            automatic_dynamic_size = True
            automatic_dynamic_stride = True

        automatic_dynamic = automatic_dynamic_size or automatic_dynamic_stride

        # We will process constraints first, as they will imply that we
        # have a dynamic dimension
        # Precedence: export constraints > eager constraints
        constraint = dim2constraint.get(i)
        if constraint is None:
            constraint_size = None
            constraint_stride = None
            if marked_dynamic and not config.allow_ignore_mark_dynamic:
                # constraint_stride is deliberaly kept None because no easy way to provide value ranges for mark dynamic
                constraint_stride = None
                if hasattr(e, "_dynamo_dynamic_range"):
                    dim_range = [
                        dr for dr in e._dynamo_dynamic_range if dr.dim == i
                    ].pop()
                    if dim_range.min is None and dim_range.max is None:
                        constraint_size = RelaxedUnspecConstraint(warn_only=False)
                    else:
                        from torch.fx.experimental.symbolic_shapes import (
                            StrictMinMaxConstraint,
                        )

                        constraint_size = StrictMinMaxConstraint(
                            vr=ValueRanges(lower=dim_range.min, upper=dim_range.max),
                            warn_only=False,
                        )
                else:
                    constraint_size = RelaxedUnspecConstraint(warn_only=False)
            elif marked_strict_unbacked:
                constraint_size = RelaxedUnspecConstraint(warn_only=False)
            elif not marked_static and automatic_dynamic:
                set_feature_use("dynamo.automatic_dynamic_shapes", True)
                if automatic_dynamic_size:
                    constraint_size = RelaxedUnspecConstraint(warn_only=True)
                if automatic_dynamic_stride:
                    constraint_stride = RelaxedUnspecConstraint(warn_only=True)
            else:
                if not marked_static and not config.automatic_dynamic_shapes:
                    set_feature_use("dynamo.automatic_dynamic_shapes", False)
                constraint_size = None
                constraint_stride = None
        else:
            constraint_size, name_ = constraint
            constraint_stride = None
            dim_name = f"{name}.size()[{i}]"
            tx.output.shape_env.source_name_to_debug_name[dim_name] = name_
        constraint_sizes.append(constraint_size)
        constraint_strides.append(constraint_stride)

        if marked_unbacked or is_unbacked_source(name):
            dynamic_size = DimDynamic.SIZE_LIKE_UNBACKED
        elif (
            constraint_size is not None
            or marked_dynamic
            or marked_weak_dynamic
            or is_nested_int(e.size()[i])
        ):
            # NB: We could assert static_shapes is False here, but it
            # seems better to allow the user to override symbolic_context in this
            # case
            if automatic_dynamic:
                dynamic_size = get_automatic_dynamic_shapes_mark_as()
            else:
                dynamic_size = DimDynamic.DYNAMIC
        elif static_shapes or config.assume_static_by_default or marked_static:
            dynamic_size = DimDynamic.STATIC
        else:
            # TODO: When does this show up?
            dynamic_size = DimDynamic.DUCK

        if constraint_stride is not None:
            dynamic_stride = DimDynamic.DYNAMIC
        else:
            dynamic_stride = DimDynamic.INFER_STRIDE

        dynamic_sizes.append(dynamic_size)
        dynamic_strides.append(dynamic_stride)

    return StatefulSymbolicContext(
        dynamic_sizes=dynamic_sizes,
        dynamic_strides=dynamic_strides,
        constraint_sizes=constraint_sizes,
        constraint_strides=constraint_strides,
        specialize_on=specialize_on,
        view_base_context=view_base_context,
        tensor_source=source,
        shape_env_to_source_to_symbol_cache=shape_env_to_source_to_symbol_cache,
    )


# See note [Tensor Fakification and Symbol Caching]
def wrap_to_fake_tensor_and_record(
    e, tx, *, source: Optional[Source], is_tensor: bool, parent_context=None
):
    if (
        type(e) in (torch.Tensor, torch.nn.Parameter, FakeTensor)
        or isinstance(e, torch.Tensor)
        or is_traceable_wrapper_subclass(e)
    ):
        assert source is not None
        static_shapes, _reason = tensor_always_has_static_shape(
            e,
            is_tensor,
            tensor_source=source,
        )

        if not parent_context:
            symbolic_context = _automatic_dynamic(e, tx, source, static_shapes)
        else:
            # Parent contexts are passed in when we are recursively creating
            # fake tensors for subclasses. A better design would be not to create a
            # parent/child relationship, but to recursively call _automatic_dynamic
            # as we recursively call wrap_to_fake_tensor_and_record. This runs
            # into bugs around how meta_utils knows and works to create fake tensors
            # with tensor subclasses. Ideally, dynamo would drive both the recursive
            # wrap_to_fake_tensor_and_record and _automatic_dynamic policy creation.
            assert isinstance(source, AttrSource)
            inner_context_name = source.member
            symbolic_context = parent_context.inner_contexts[inner_context_name]

        log.debug(
            "wrap_to_fake %s %s %s %s",
            source.name(),
            tuple(e.shape),
            symbolic_context,
            type(e),
        )

        fake_e = wrap_fake_exception(
            lambda: tx.fake_mode.from_tensor(
                e,
                source=source,
                symbolic_context=symbolic_context,
            )
        )
        if (
            source is not None
            and isinstance(fake_e, FakeTensor)
            and (sym_val := fake_e.item_memo) is not None
        ):
            tx.output.tracked_fakes.append(
                TrackedFake(sym_val, CallMethodItemSource(source), symbolic_context)
            )

        if is_traceable_wrapper_subclass(fake_e):
            attrs, _ = fake_e.__tensor_flatten__()
            for attr in attrs:
                fake_inner = getattr(fake_e, attr)
                inner = getattr(e, attr)
                inner_source = AttrSource(source, attr)
                wrap_to_fake_tensor_and_record(
                    inner,
                    tx,
                    source=inner_source,
                    is_tensor=isinstance(fake_inner, torch.Tensor),
                    parent_context=symbolic_context,
                )

        tx.output.tracing_context.tensor_to_context[e] = symbolic_context
        if is_sparse_any(fake_e):
            # TODO: for TensorGuards, this eventually may need more
            #       fields for the size/stride of any other constituents
            values = fake_e._values() if fake_e.is_sparse else fake_e.values()
            tx.output.input_source_to_sizes_strides[source] = {
                "size": fake_e.size(),
                # TODO: revise this, but for now this stride instead of ()
                #       avoids SegFault with PYTORCH_TEST_WITH_DYNAMO=1
                "stride": (1,) * fake_e.ndim,
                "values_size": values.size(),
                "values_stride": values.stride(),
            }
        else:
            tx.output.input_source_to_sizes_strides[source] = {
                "size": fake_e.size(),
                "stride": fake_e.stride(),
            }

        if (
            is_tensor
            and not (static_shapes and source.is_specialized_nn_module())
            and not is_constant_source(source)
        ):
            tx.output.tracked_fakes.append(
                TrackedFake(fake_e, source, symbolic_context)
            )
            tx.output.tracked_fakes_id_to_source[id(e)].append(source)

        return fake_e
    else:
        return e


class SourcelessBuilder:
    """
    Like builder, but stateless and does not require a source. Useful for simple type->VT objects, or objects
    that are being created/evaporated during inlining (ex: consider a locally made list of tensors we then iterate over
    .), such a list should not show up as an artifact from inputs, nor in reconstruction, nor in the graph. However,
    there may be reasons to represent it as a ListVariable internally.

    NOTE - Objects produced here are born UNGUARDED due to the nature of sources!

    NOTE - This class is very new! It will have some rough edges, but it was created to stem the bleeding of giant
    if/else type->VariableTracker trees that were cropping up all over dynamo.
    """

    def __init__(self) -> None:
        raise AssertionError("Use SourcelessBuilder.create()")

    @staticmethod
    def create(tx: "InstructionTranslator", value) -> VariableTracker:
        value_type = type(value)
        fast_handler = SourcelessBuilder._type_handlers.get(value_type)
        if fast_handler:
            return fast_handler(tx, value)

        if isinstance(value, VariableTracker):
            # This is always valid to call, and useful for recursive calls.
            return value
        elif isinstance(value, dataclasses._HAS_DEFAULT_FACTORY_CLASS):
            return UserDefinedObjectVariable(value)
        elif ConstantVariable.is_literal(value):
            return ConstantVariable.create(value)
        elif callable(value) and trace_rules.lookup_callable(value) is not None:
            if trace_rules.is_callable_allowed(value):
                tx.output.has_user_defined_allowed_in_graph = True
            return trace_rules.lookup_callable(value)(value)
        elif is_function_or_wrapper(value):
            return trace_rules.lookup(value)(value)
        elif isinstance(
            value, (enum.Enum, torch.DispatchKey, torch._C._functorch.TransformType)
        ):
            return EnumVariable(value)
        elif isinstance(value, (type, abc.ABCMeta)):
            return UserDefinedClassVariable(value)
        elif isinstance(value, types.MethodWrapperType):
            return MethodWrapperVariable(value)
        elif (
            isinstance(value, types.MethodType)
            # We only want to support sourceless class objects here
            # An instance variable is not allowed and it should have source
            and isinstance(value.__self__, (type, abc.ABCMeta))
        ):
            # value is a classmethod
            assert getattr(value.__self__, value.__func__.__name__) == value
            cls_obj_vt = SourcelessBuilder.create(tx, value.__self__)
            try:
                return cls_obj_vt.var_getattr(tx, value.__func__.__name__)
            except NotImplementedError:
                pass  # failthrough to unimplemented branch
        elif isinstance(value, torch.fx.graph_module.GraphModule):
            return SourcelessGraphModuleVariable(value)
        elif isinstance(
            value, (torch.utils._pytree.TreeSpec, torch.utils._pytree.LeafSpec)
        ):
            return UserDefinedObjectVariable(value)
        elif PlacementVariable.is_placement(value):
            return PlacementVariable(value)
        elif DeviceMeshVariable.is_device_mesh(value):
            return DeviceMeshVariable(value)
        elif value is functools.wraps:
            return FunctoolsWrapsVariable(value)
        elif isinstance(value, re.Pattern):
            return RegexPatternVariable(value)
        elif isinstance(value, torch._dynamo.variables.lazy.LazySymNodeFormatString):
            return ConstantVariable.create(str(value))
        elif isinstance(value, type(torch._higher_order_ops.flex_attention_backward)):
            return torch._dynamo.variables.higher_order_ops.FlexAttentionBackwardHighOrderVariable(
                value
            )
        elif isinstance(value, types.GenericAlias):
            return TypingVariable(value)
        elif is_namedtuple(value):
            output = [
                SourcelessBuilder.create(tx, getattr(value, name))
                for name in namedtuple_fields(type(value))
            ]
            return NamedTupleVariable(output, tuple_cls=type(value))
        elif (
            isinstance(value, torch.SymInt)
            and value.node.expr in tx.output.bound_symbols
        ):
            proxy = tx.output.bound_symbols[value.node.expr]
            return SymNodeVariable.create(tx, proxy)
        unimplemented_v2(
            gb_type="Unexpected type in sourceless builder",
            context=f"{value_type.__module__}.{value_type.__qualname__}",
            explanation=f"SourcelessBuilder.create does not know how to wrap {value_type}",
            hints=[*graph_break_hints.DYNAMO_BUG],
        )

    @staticmethod
    def wrap_constant_literal(value):
        assert ConstantVariable.is_literal(value)
        return ConstantVariable.create(value=value)

    @staticmethod
    def make_type_handlers():
        create = SourcelessBuilder.create
        handlers = {}
        for t in common_constant_types:
            handlers[t] = lambda tx, value: ConstantVariable(value)
        handlers[set] = lambda tx, value: SetVariable(
            [create(tx, x) for x in value], mutation_type=ValueMutationNew()
        )
        handlers[dict] = lambda tx, value: ConstDictVariable(
            {create(tx, k): create(tx, v) for k, v in value.items()},
            type(value),
            mutation_type=ValueMutationNew(),
        )
        handlers[list] = lambda tx, value: ListVariable(
            [create(tx, x) for x in value], mutation_type=ValueMutationNew()
        )
        handlers[tuple] = lambda tx, value: TupleVariable(
            [create(tx, x) for x in value]
        )
        handlers[torch.Size] = lambda tx, value: SizeVariable(
            [create(tx, x) for x in value]
        )
        handlers[collections.OrderedDict] = handlers[dict]
        handlers[immutable_dict] = handlers[dict]
        handlers[immutable_list] = handlers[list]
        handlers[random.Random] = lambda tx, value: RandomClassVariable()
        handlers[types.ModuleType] = lambda tx, value: PythonModuleVariable(value)

        handlers[torch.DispatchKeySet] = lambda tx, value: DispatchKeySetVariable(
            value, mutation_type=ValueMutationNew()
        )
        handlers[torch._functorch.pyfunctorch.FuncTorchInterpreter] = (
            lambda tx, value: FuncTorchInterpreterVariable(
                value, mutation_type=ValueMutationNew()
            )
        )

        handlers[torch.distributions.constraints._Real] = (
            lambda tx, value: UserDefinedObjectVariable(
                value, mutation_type=ValueMutationNew()
            )
        )
        handlers[torch.distributions.constraints._Interval] = (
            lambda tx, value: UserDefinedObjectVariable(
                value, mutation_type=ValueMutationNew()
            )
        )
        handlers[torch.distributions.constraints.Constraint] = (
            lambda tx, value: UserDefinedObjectVariable(
                value, mutation_type=ValueMutationNew()
            )
        )

        def passthrough(tx: "InstructionTranslator", value):
            return value

        for cls in VariableTrackerMeta.all_subclasses:
            handlers[cls] = passthrough
        return handlers


SourcelessBuilder._type_handlers = SourcelessBuilder.make_type_handlers()


class SourcelessUserDefinedObjectBuilder:
    """
    SourceLessBuilder does not return a UserDefinedObjectVariable, but in some
    cases it might be ok to return UserDefinedObjects. In such case, use this
    builder.
    """

    def __init__(self) -> None:
        raise AssertionError("Use SourcelessUserDefinedObjectBuilder.create()")

    @staticmethod
    def create(tx: "InstructionTranslator", value) -> VariableTracker:
        value_type = type(value)
        if issubclass(value_type, MutableMapping):
            return MutableMappingVariable(value, mutation_type=ValueMutationNew())
        elif isinstance(value, torch.nn.Module):
            return UnspecializedNNModuleVariable(
                value, mutation_type=ValueMutationNew()
            )
        else:
            return UserDefinedObjectVariable(value, mutation_type=ValueMutationNew())<|MERGE_RESOLUTION|>--- conflicted
+++ resolved
@@ -607,15 +607,11 @@
 
     def _wrap(self, value):
         # import here to avoid circular dependencies
-<<<<<<< HEAD
-        from torch.utils._triton import has_triton_package, has_triton_tma
-=======
         from torch.utils._triton import (
-            has_triton,
+            has_triton_package,
             has_triton_experimental_host_tma,
             has_triton_tensor_descriptor_host_tma,
         )
->>>>>>> d6ee5144
 
         from ..decorators import DynamoConfigPatchProxy
 
