--- conflicted
+++ resolved
@@ -100,23 +100,11 @@
             print(f"test_minifier_common tmpdir kept at: {cls.DEBUG_DIR}")
         cls._exit_stack.close()  # type: ignore[attr-defined]
 
-<<<<<<< HEAD
-    def _maybe_subprocess_run(self, args, *, isolate, cwd=None):
-=======
-    def _gen_codegen_fn_patch_code(self, device: str, bug_type: str) -> str:
-        assert bug_type in ("compile_error", "runtime_error", "accuracy")
-        return f"""\
-{torch._dynamo.config.codegen_config()}
-{torch._inductor.config.codegen_config()}
-torch._inductor.config.{"cpp" if device == "cpu" else "triton"}.inject_relu_bug_TESTING_ONLY = {bug_type!r}
-"""
-
     def _maybe_subprocess_run(
         self, args: Sequence[Any], *, isolate: bool, cwd: Optional[str] = None
     ) -> subprocess.CompletedProcess[bytes]:
         from torch._inductor.cpp_builder import normalize_path_separator
 
->>>>>>> 20b5f694
         if not isolate:
             assert len(args) >= 2, args
             assert args[0] == "python3", args
