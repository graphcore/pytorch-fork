--- conflicted
+++ resolved
@@ -1,14 +1,10 @@
 import functools
 import hashlib
-<<<<<<< HEAD
-from typing import TYPE_CHECKING
+from typing import Any, TYPE_CHECKING
 
 
 if TYPE_CHECKING:
     from torch.types import Device
-=======
-from typing import Any
->>>>>>> d6ee5144
 
 
 @functools.cache
@@ -17,11 +13,11 @@
         from triton.compiler.compiler import triton_key
 
         return triton_key is not None
-    except (ImportError, RuntimeError):
+    except ImportError:
         return False
 
 
-@functools.lru_cache(None)
+@functools.cache
 def has_triton(device: "Device" = None) -> bool:
     """
     Determine if Triton is available for use on this system for a given device
@@ -113,11 +109,7 @@
     if has_triton_package():
         import torch
 
-        if (
-            torch.cuda.is_available()
-            and torch.cuda.get_device_capability() >= (9, 0)
-            and not torch.version.hip
-        ):
+        if _device_supports_tma():
             # old API
             try:
                 from triton.language.extra.cuda import (  # noqa: F401
@@ -141,18 +133,11 @@
 
 
 @functools.lru_cache(None)
-<<<<<<< HEAD
-def triton_backend():
-=======
 def has_triton_stable_tma_api() -> bool:
     if has_triton_package():
         import torch
 
-        if (
-            torch.cuda.is_available()
-            and torch.cuda.get_device_capability() >= (9, 0)
-            and not torch.version.hip
-        ):
+        if _device_supports_tma():
             try:
                 from triton.language import make_tensor_descriptor  # noqa: F401
 
@@ -163,42 +148,7 @@
 
 
 @functools.cache
-def has_triton() -> bool:
-    if not has_triton_package():
-        return False
-
-    from torch._dynamo.device_interface import get_interface_for_device
-
-    def cuda_extra_check(device_interface: Any) -> bool:
-        return device_interface.Worker.get_device_properties().major >= 7
-
-    def cpu_extra_check(device_interface: Any) -> bool:
-        import triton.backends
-
-        return "cpu" in triton.backends.backends
-
-    def _return_true(device_interface: Any) -> bool:
-        return True
-
-    triton_supported_devices = {
-        "cuda": cuda_extra_check,
-        "xpu": _return_true,
-        "cpu": cpu_extra_check,
-    }
-
-    def is_device_compatible_with_triton() -> bool:
-        for device, extra_check in triton_supported_devices.items():
-            device_interface = get_interface_for_device(device)
-            if device_interface.is_available() and extra_check(device_interface):
-                return True
-        return False
-
-    return is_device_compatible_with_triton()
-
-
-@functools.cache
 def triton_backend() -> Any:
->>>>>>> d6ee5144
     from triton.compiler.compiler import make_backend
     from triton.runtime.driver import driver
 
