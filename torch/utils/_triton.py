import functools
import hashlib
<<<<<<< HEAD
from typing import TYPE_CHECKING


if TYPE_CHECKING:
    from torch.types import Device
=======
from typing import Any
>>>>>>> d27d3613


@functools.cache
def has_triton_package() -> bool:
    try:
        import triton  # noqa: F401

<<<<<<< HEAD
        return triton_key is not None
    except (ImportError, RuntimeError):
        return False


@functools.lru_cache(None)
def has_triton(device: "Device" = None) -> bool:
    """
    Determine if Triton is available for use on this system for a given device
    (if device is not None) or any available device type if no device is given.
    """
    import torch
    from torch._dynamo.device_interface import (
        DeviceInterface,
        get_interface_for_device,
        get_registered_device_interfaces,
    )

    if not has_triton_package():
        return False
=======
        return True
    except ImportError:
        return False
>>>>>>> d27d3613

    def device_has_triton(di: type[DeviceInterface]) -> bool:
        if not di.is_available():
            return False

        try:
            di.raise_if_triton_unavailable(device)
        except RuntimeError:
            return False

        return True

    if device is None:
        return any(
            device_has_triton(di) for _, di in get_registered_device_interfaces()
        )

    if not isinstance(device, (str, torch.device)):
        device = torch.device(device)

    return device_has_triton(get_interface_for_device(device))


@functools.cache
def _device_supports_tma() -> bool:
    import torch

    return (
        torch.cuda.is_available()
        and torch.cuda.get_device_capability() >= (9, 0)
        and not torch.version.hip
    )


@functools.cache
def has_triton_experimental_host_tma() -> bool:
    if has_triton_package():
        if _device_supports_tma():
            try:
                from triton.tools.experimental_descriptor import (  # noqa: F401
                    create_1d_tma_descriptor,
                    create_2d_tma_descriptor,
                )

                return True
            except ImportError:
                pass

    return False


@functools.cache
def has_triton_tensor_descriptor_host_tma() -> bool:
    if has_triton_package():
        if _device_supports_tma():
            try:
                from triton.tools.tensor_descriptor import (  # noqa: F401
                    TensorDescriptor,
                )

                return True
            except ImportError:
                pass

    return False


@functools.cache
def has_triton_tma() -> bool:
    return has_triton_tensor_descriptor_host_tma() or has_triton_experimental_host_tma()


@functools.cache
def has_triton_tma_device() -> bool:
    if has_triton_package():
        import torch

        if (
            torch.cuda.is_available()
            and torch.cuda.get_device_capability() >= (9, 0)
            and not torch.version.hip
        ):
            # old API
            try:
                from triton.language.extra.cuda import (  # noqa: F401
                    experimental_device_tensormap_create1d,
                    experimental_device_tensormap_create2d,
                )

                return True
            except ImportError:
                pass

            # new API
            try:
                from triton.language import make_tensor_descriptor  # noqa: F401

                return True
            except ImportError:
                pass

    return False


@functools.lru_cache(None)
<<<<<<< HEAD
def triton_backend():
=======
def has_triton_stable_tma_api() -> bool:
    if has_triton_package():
        import torch

        if (
            torch.cuda.is_available()
            and torch.cuda.get_device_capability() >= (9, 0)
            and not torch.version.hip
        ):
            try:
                from triton.language import make_tensor_descriptor  # noqa: F401

                return True
            except ImportError:
                pass
    return False


@functools.cache
def has_triton() -> bool:
    if not has_triton_package():
        return False

    from torch._dynamo.device_interface import get_interface_for_device

    def cuda_extra_check(device_interface: Any) -> bool:
        return device_interface.Worker.get_device_properties().major >= 7

    def cpu_extra_check(device_interface: Any) -> bool:
        import triton.backends

        return "cpu" in triton.backends.backends

    def _return_true(device_interface: Any) -> bool:
        return True

    triton_supported_devices = {
        "cuda": cuda_extra_check,
        "xpu": _return_true,
        "cpu": cpu_extra_check,
    }

    def is_device_compatible_with_triton() -> bool:
        for device, extra_check in triton_supported_devices.items():
            device_interface = get_interface_for_device(device)
            if device_interface.is_available() and extra_check(device_interface):
                return True
        return False

    return is_device_compatible_with_triton()


@functools.cache
def triton_backend() -> Any:
>>>>>>> d27d3613
    from triton.compiler.compiler import make_backend
    from triton.runtime.driver import driver

    target = driver.active.get_current_target()
    return make_backend(target)


@functools.cache
def triton_hash_with_backend() -> str:
    from torch._inductor.runtime.triton_compat import triton_key

    backend = triton_backend()
    key = f"{triton_key()}-{backend.hash()}"

    # Hash is upper case so that it can't contain any Python keywords.
    return hashlib.sha256(key.encode("utf-8")).hexdigest().upper()<|MERGE_RESOLUTION|>--- conflicted
+++ resolved
@@ -1,14 +1,10 @@
 import functools
 import hashlib
-<<<<<<< HEAD
-from typing import TYPE_CHECKING
+from typing import Any, TYPE_CHECKING
 
 
 if TYPE_CHECKING:
     from torch.types import Device
-=======
-from typing import Any
->>>>>>> d27d3613
 
 
 @functools.cache
@@ -16,53 +12,9 @@
     try:
         import triton  # noqa: F401
 
-<<<<<<< HEAD
-        return triton_key is not None
-    except (ImportError, RuntimeError):
-        return False
-
-
-@functools.lru_cache(None)
-def has_triton(device: "Device" = None) -> bool:
-    """
-    Determine if Triton is available for use on this system for a given device
-    (if device is not None) or any available device type if no device is given.
-    """
-    import torch
-    from torch._dynamo.device_interface import (
-        DeviceInterface,
-        get_interface_for_device,
-        get_registered_device_interfaces,
-    )
-
-    if not has_triton_package():
-        return False
-=======
         return True
     except ImportError:
         return False
->>>>>>> d27d3613
-
-    def device_has_triton(di: type[DeviceInterface]) -> bool:
-        if not di.is_available():
-            return False
-
-        try:
-            di.raise_if_triton_unavailable(device)
-        except RuntimeError:
-            return False
-
-        return True
-
-    if device is None:
-        return any(
-            device_has_triton(di) for _, di in get_registered_device_interfaces()
-        )
-
-    if not isinstance(device, (str, torch.device)):
-        device = torch.device(device)
-
-    return device_has_triton(get_interface_for_device(device))
 
 
 @functools.cache
@@ -147,9 +99,6 @@
 
 
 @functools.lru_cache(None)
-<<<<<<< HEAD
-def triton_backend():
-=======
 def has_triton_stable_tma_api() -> bool:
     if has_triton_package():
         import torch
@@ -169,42 +118,45 @@
 
 
 @functools.cache
-def has_triton() -> bool:
+def has_triton(device: "Device" = None) -> bool:
+    """
+    Determine if Triton is available for use on this system for a given device
+    (if device is not None) or any available device type if no device is given.
+    """
+    import torch
+    from torch._dynamo.device_interface import (
+        DeviceInterface,
+        get_interface_for_device,
+        get_registered_device_interfaces,
+    )
+
     if not has_triton_package():
         return False
 
-    from torch._dynamo.device_interface import get_interface_for_device
+    def device_has_triton(di: type[DeviceInterface]) -> bool:
+        if not di.is_available():
+            return False
 
-    def cuda_extra_check(device_interface: Any) -> bool:
-        return device_interface.Worker.get_device_properties().major >= 7
+        try:
+            di.raise_if_triton_unavailable(device)
+        except RuntimeError:
+            return False
 
-    def cpu_extra_check(device_interface: Any) -> bool:
-        import triton.backends
-
-        return "cpu" in triton.backends.backends
-
-    def _return_true(device_interface: Any) -> bool:
         return True
 
-    triton_supported_devices = {
-        "cuda": cuda_extra_check,
-        "xpu": _return_true,
-        "cpu": cpu_extra_check,
-    }
+    if device is None:
+        return any(
+            device_has_triton(di) for _, di in get_registered_device_interfaces()
+        )
 
-    def is_device_compatible_with_triton() -> bool:
-        for device, extra_check in triton_supported_devices.items():
-            device_interface = get_interface_for_device(device)
-            if device_interface.is_available() and extra_check(device_interface):
-                return True
-        return False
+    if not isinstance(device, (str, torch.device)):
+        device = torch.device(device)
 
-    return is_device_compatible_with_triton()
+    return device_has_triton(get_interface_for_device(device))
 
 
 @functools.cache
 def triton_backend() -> Any:
->>>>>>> d27d3613
     from triton.compiler.compiler import make_backend
     from triton.runtime.driver import driver
 
