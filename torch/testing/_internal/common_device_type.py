--- conflicted
+++ resolved
@@ -330,6 +330,11 @@
     _tls.precision = TestCase._precision
     _tls.rel_tol = TestCase._rel_tol
 
+    # alias for device_type
+    @property
+    def device(self):
+        return self.device_type
+
     @property
     def precision(self):
         return self._tls.precision
@@ -978,7 +983,6 @@
     generic_members = set(generic_test_class.__dict__.keys())
     generic_tests = [x for x in generic_members if x.startswith("test")]
 
-<<<<<<< HEAD
     def instantiate_class_helper(
         class_name: str,
         base: DeviceTypeTestBase,
@@ -986,16 +990,7 @@
             None, list[Callable[[DeviceTypeTestBase], DeviceTypeTestBase]]
         ] = None,
     ) -> None:
-        # type set to Any and suppressed due to unsupport runtime class:
-=======
-    # Creates device-specific test cases
-    for base in get_desired_device_type_test_bases(
-        except_for, only_for, include_lazy, allow_mps, allow_xpu
-    ):
-        class_name = generic_test_class.__name__ + base.device_type.upper()
-
         # type set to Any and suppressed due to unsupported runtime class:
->>>>>>> ce1a0757
         # https://github.com/python/mypy/wiki/Unsupported-Python-Features
         device_type_test_class: Any = type(class_name, (base, generic_test_class), {})
 
