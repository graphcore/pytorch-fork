# mypy: ignore-errors

import logging
import torch
import re
import unittest
import functools
import contextlib
import os
from subprocess import CalledProcessError
import sys
from typing import Any, Optional
import torch._inductor.async_compile  # noqa: F401 required to warm up AsyncCompile pools
from torch.fx.experimental.proxy_tensor import make_fx
from torch._dynamo.device_interface import get_interface_for_device
from torch._inductor.graph import GraphLowering
from torch._inductor.compile_fx import shape_env_from_inputs
from torch._inductor.codecache import CppCodeCache
from torch._inductor.custom_graph_pass import CustomGraphModulePass
from torch._inductor.codegen.common import (
    get_custom_backend_config_for_device,
    get_custom_backend_pass_for_device,
    get_scheduling_for_device,
    get_wrapper_codegen_for_device,
    init_backend_registration,
    register_backend_for_device
)
from torch._inductor.codegen.wrapper import PythonWrapperCodegen
from torch._inductor.utils import get_gpu_shared_memory, is_big_gpu
from torch._inductor.utils import GPU_TYPES, get_gpu_type, is_gpu
from torch.utils._helion import has_helion
from torch.utils._triton import has_triton
from torch.utils._config_module import ConfigModule
from torch.testing._internal.common_device_type import (
    get_desired_device_type_test_bases,
)
from torch.testing._internal.common_utils import (
    LazyVal,
    IS_FBCODE,
    TestCase,
    IS_CI,
    IS_WINDOWS,
)

log: logging.Logger = logging.getLogger(__name__)

def test_cpu():
    try:
        CppCodeCache.load("")
        return not IS_FBCODE
    except (
        CalledProcessError,
        OSError,
        torch._inductor.exc.InvalidCxxCompiler,
        torch._inductor.exc.CppCompileError,
    ):
        return False

HAS_CPU = LazyVal(test_cpu)

HAS_TRITON = has_triton()

HAS_HELION = has_helion()

if HAS_TRITON:
    import triton
    TRITON_HAS_CPU = "cpu" in triton.backends.backends
else:
    TRITON_HAS_CPU = False


HAS_CUDA = torch.cuda.is_available() and HAS_TRITON

HAS_XPU = torch.xpu.is_available() and HAS_TRITON

HAS_MPS = torch.mps.is_available()

HAS_GPU = HAS_CUDA or HAS_XPU

GPU_TYPE = get_gpu_type()

HAS_MULTIGPU = any(
    getattr(torch, gpu).is_available() and getattr(torch, gpu).device_count() >= 2
    for gpu in GPU_TYPES
)

_desired_test_bases = get_desired_device_type_test_bases(allow_xpu=True)
RUN_GPU = (
    HAS_GPU
    and any(is_gpu(getattr(x, "device_type", "")) for x in _desired_test_bases)
)

RUN_CPU = (
    HAS_CPU
    and any(getattr(x, "device_type", "") == "cpu" for x in _desired_test_bases)
)

def _check_has_dynamic_shape(
    self: TestCase,
    code,
):
    for_loop_found = False
    has_dynamic = False
    lines = code.split("\n")
    for line in lines:
        if "for(" in line:
            for_loop_found = True
            if re.search(r";.*ks.*;", line) is not None:
                has_dynamic = True
                break
    self.assertTrue(
        has_dynamic, msg=f"Failed to find dynamic for loop variable\n{code}"
    )
    self.assertTrue(for_loop_found, f"Failed to find for loop\n{code}")


def skipDeviceIf(cond, msg, *, device):
    if cond:
        def decorate_fn(fn):
            @functools.wraps(fn)
            def inner(self, *args, **kwargs):
                if not hasattr(self, "device"):
                    warn_msg = "Expect the test class to have attribute device but not found. "
                    if hasattr(self, "device_type"):
                        warn_msg += "Consider using the skip device decorators in common_device_type.py"
                    log.warning(warn_msg)
                if self.device == device:
                    raise unittest.SkipTest(msg)
                return fn(self, *args, **kwargs)
            return inner
    else:
        def decorate_fn(fn):
            return fn

    return decorate_fn

def skip_windows_ci(name: str, file: str) -> None:
    if IS_WINDOWS and IS_CI:
        module = os.path.basename(file).strip(".py")
        sys.stderr.write(
            f"Windows CI does not have necessary dependencies for {module} tests yet\n"
        )
        if name == "__main__":
            sys.exit(0)
        raise unittest.SkipTest("requires sympy/functorch/filelock")

# TODO: Remove HAS_MPS condition  when `HAS_GPU` includes HAS_MPS
requires_gpu = functools.partial(unittest.skipIf, not (HAS_GPU or HAS_MPS), "requires gpu")
requires_triton = functools.partial(unittest.skipIf, not HAS_TRITON, "requires triton")
requires_helion = functools.partial(unittest.skipIf, not HAS_HELION, "requires helion")

def requires_cuda_with_enough_memory(min_mem_required):
    def inner(fn):
        if not torch.cuda.is_available() or torch.cuda.get_device_properties().total_memory < min_mem_required:
            return unittest.skip(f"Only if the CUDA device has at least {min_mem_required / 1e9:.3f}GB memory to be safe")(fn)
        else:
            return fn

    return inner

skipCUDAIf = functools.partial(skipDeviceIf, device="cuda")
skipXPUIf = functools.partial(skipDeviceIf, device="xpu")
skipCPUIf = functools.partial(skipDeviceIf, device="cpu")

IS_A100 = LazyVal(
    lambda: HAS_CUDA
    and get_gpu_shared_memory() == 166912
)

IS_H100 = LazyVal(
    lambda: HAS_CUDA
    and get_gpu_shared_memory() == 232448
)

IS_BIG_GPU = LazyVal(lambda: HAS_CUDA and is_big_gpu())

def dummy_graph() -> GraphLowering:
    """
    Create a graph. This is useful for unit testing code which accesses
    V.graph.sizevars.
    """
    example_inputs = [torch.randn(10) for _ in range(2)]
    gm = make_fx(torch.add, tracing_mode="fake")(*example_inputs)
    shape_env = shape_env_from_inputs(example_inputs)
    graph = GraphLowering(
        gm,
        shape_env=shape_env,
    )

    return graph

def maybe_skip_size_asserts(op):
    """
    For certain ops, there meta and eager implementation returns different
    strides. This cause size/strides assert fail. Skip adding those
    asserts for now.
    """
    if (
        op.aten_name
        in (
            "fft_hfftn",
            "fft_hfft",
            "fft_hfft2",
            "fft_ihfftn",
            "fft_fft",
            "fft_fft2",
            "fft_fftn",
            "fft_ifft",
            "fft_ifft2",
            "fft_ifftn",
            "fft_irfft",
            "fft_irfft2",
            "fft_irfftn",
            "fft_ihfft",
            "fft_ihfft2",
            "fft_rfft",
            "fft_rfft2",
            "fft_rfftn",
            "linalg_eig",
            "linalg_eigvals",
        )
        and "TORCHINDUCTOR_SIZE_ASSERTS" not in os.environ
    ):
        return torch._inductor.config.patch(size_asserts=False)
    else:
        return contextlib.nullcontext()

def get_func_call() -> str:
    return "void inductor_entry_impl(" if torch._inductor.config.cpp_wrapper else "def call("

def get_kernel_launch() -> str:
    return "call_triton_" if torch._inductor.config.cpp_wrapper else ".run("

def clone_preserve_strides_offset(x, device=None):
    if not isinstance(x, torch.Tensor):
        return x
    buffer = torch.as_strided(
        x, (x.untyped_storage().size() // x.element_size(),), (1,), 0
    )
    if not device:
        buffer = buffer.clone()
    else:
        buffer = buffer.to(device, copy=True)
    out = torch.as_strided(buffer, x.size(), x.stride(), x.storage_offset())
    return out

# define the e4m3/e5m2 constants
E4M3_MAX_POS = torch.finfo(torch.float8_e4m3fn).max
E5M2_MAX_POS = torch.finfo(torch.float8_e5m2).max
E4M3FNUZ_MAX_POS = torch.finfo(torch.float8_e4m3fnuz).max
E5M2FNUZ_MAX_POS = torch.finfo(torch.float8_e5m2fnuz).max

FP16_MAX_POS: float = torch.finfo(torch.float16).max
EPS: float = 1e-12

Tensor = torch.Tensor

def _to_fp8_saturated(x: Tensor, float8_dtype: torch.dtype) -> Tensor:
    # The default behavior in PyTorch for casting to `float8_e4m3fn`
    # and `e5m2` is to not saturate. In this context, we should saturate.
    # A common case where we want to saturate is when the history of a
    # tensor has a maximum value of `amax1`, and the current amax value
    # is `amax2`, where `amax1 < amax2`. This is common when using delayed
    # scaling.
    if float8_dtype == torch.float8_e4m3fn:
        x = x.clamp(min=-1 * E4M3_MAX_POS, max=E4M3_MAX_POS)
    elif float8_dtype == torch.float8_e5m2:
        x = x.clamp(min=-1 * E5M2_MAX_POS, max=E5M2_MAX_POS)
    elif float8_dtype == torch.float8_e4m3fnuz:
        x = x.clamp(min=-1 * E4M3FNUZ_MAX_POS, max=E4M3FNUZ_MAX_POS)
    elif float8_dtype == torch.float8_e5m2fnuz:
        x = x.clamp(min=-1 * E5M2FNUZ_MAX_POS, max=E5M2FNUZ_MAX_POS)
    else:
        raise TypeError(f"Unsupported float8_dtype: {float8_dtype}")
    return x.to(float8_dtype)

@torch.no_grad()
def _amax_to_scale(
    amax: torch.Tensor, float8_dtype: torch.dtype, orig_dtype: torch.dtype
) -> torch.Tensor:
    # To make scale dtype to be fp32 for accuracy
    amax = amax.float()
    if float8_dtype == torch.float8_e4m3fn:
        res = E4M3_MAX_POS / torch.clamp(amax, min=EPS)
    else:  # e5m2
        res = E5M2_MAX_POS / torch.clamp(amax, min=EPS)

    # Ensure that the scale is representable in float16,
    # this helps when amax is small. We are assuming that we don't need
    # to care about this for float32/bfloat16.
    if orig_dtype is torch.float16:
        res = torch.clamp(res, max=FP16_MAX_POS)
    return res

def _quantize_tensorwise(x: Tensor, float8_dtype: torch.dtype):
    amax = torch.max(torch.abs(x))
    scale = _amax_to_scale(amax, float8_dtype, x.dtype)
    x_fp8 = _to_fp8_saturated(x * scale, float8_dtype)
    inverse_scale = scale.reciprocal()
    return x_fp8, inverse_scale

def _quantize_rowwise(x: Tensor, float8_dtype: torch.dtype):
    amax = torch.max(torch.abs(x), dim=1, keepdim=True).values
    scale = _amax_to_scale(amax, float8_dtype, x.dtype)
    x_fp8 = _to_fp8_saturated(x * scale, float8_dtype)
    inverse_scale = scale.reciprocal()
    return x_fp8, inverse_scale

@contextlib.contextmanager
def patch_inductor_backend(
    device: str,
    python_wrapper_codegen: PythonWrapperCodegen = None,
    custom_pass: CustomGraphModulePass = None,
    custom_backend_config: ConfigModule = None
):
    """
    Patch the inductor backend for a specific device.
    """
    # Make sure the backend is already registered
    init_backend_registration()

    # Get the original registration parameters
    original_scheduling = get_scheduling_for_device(device)
    original_python_wrapper = get_wrapper_codegen_for_device(device, False)
    original_cpp_wrapper = get_wrapper_codegen_for_device(device, True)
    original_custom_pass = get_custom_backend_pass_for_device(device)
    original_custom_backend_config = get_custom_backend_config_for_device(device)

    try:
        # Register modified backend for the device
        register_backend_for_device(
            device,
            original_scheduling,
            python_wrapper_codegen if python_wrapper_codegen is not None else original_python_wrapper,
            original_cpp_wrapper,
            custom_pass if custom_pass is not None else original_custom_pass,
            custom_backend_config if custom_backend_config is not None else original_custom_backend_config
        )
        yield
    finally:
        # Restore the original backend
        register_backend_for_device(
            device,
            original_scheduling,
            original_python_wrapper,
            original_cpp_wrapper,
<<<<<<< HEAD
            original_custom_pass
        )

def backend_for_device(device: str) -> Optional[str]:
    """ Get the Inductor codegen backend used for the device ``device``. """
    if dev_int := get_interface_for_device(device):
        return dev_int.inductor_backend()
    return None

def try_patch_inductor_backend_config(device: str, key: str,
                                      value: Any) -> contextlib.ContextDecorator:
    """
    Try to patch the backend-specific Inductor options, for the codegen backend
    corresponding to the given ``device``. If that config can't be found to
    patch, skip the test.
    """
    device_backend = backend_for_device(device)

    if (
            device_backend is None
            or not hasattr(torch._inductor.config, f"{device_backend}")
            or not hasattr(torch._inductor.config, f"{device_backend}.{key}")
    ):
        return unittest.skip(
            f"Can't patch Inductor config {key} for device {device}")

    return torch._inductor.config.patch(f"{device_backend}.{key}", value)
=======
            original_custom_pass,
            original_custom_backend_config
        )
>>>>>>> 20b5f694
<|MERGE_RESOLUTION|>--- conflicted
+++ resolved
@@ -344,8 +344,8 @@
             original_scheduling,
             original_python_wrapper,
             original_cpp_wrapper,
-<<<<<<< HEAD
-            original_custom_pass
+            original_custom_pass,
+            original_custom_backend_config
         )
 
 def backend_for_device(device: str) -> Optional[str]:
@@ -371,9 +371,4 @@
         return unittest.skip(
             f"Can't patch Inductor config {key} for device {device}")
 
-    return torch._inductor.config.patch(f"{device_backend}.{key}", value)
-=======
-            original_custom_pass,
-            original_custom_backend_config
-        )
->>>>>>> 20b5f694
+    return torch._inductor.config.patch(f"{device_backend}.{key}", value)